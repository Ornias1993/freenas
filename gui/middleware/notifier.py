#!/usr/local/bin/python
#
# Copyright (c) 2010-2011 iXsystems, Inc.
# All rights reserved.
#
# Redistribution and use in source and binary forms, with or without
# modification, are permitted provided that the following conditions
# are met:
# 1. Redistributions of source code must retain the above copyright
#    notice, this list of conditions and the following disclaimer.
# 2. Redistributions in binary form must reproduce the above copyright
#    notice, this list of conditions and the following disclaimer in the
#    documentation and/or other materials provided with the distribution.
#
# THIS SOFTWARE IS PROVIDED BY THE AUTHOR AND CONTRIBUTORS ``AS IS'' AND
# ANY EXPRESS OR IMPLIED WARRANTIES, INCLUDING, BUT NOT LIMITED TO, THE
# IMPLIED WARRANTIES OF MERCHANTABILITY AND FITNESS FOR A PARTICULAR PURPOSE
# ARE DISCLAIMED.  IN NO EVENT SHALL THE AUTHOR OR CONTRIBUTORS BE LIABLE
# FOR ANY DIRECT, INDIRECT, INCIDENTAL, SPECIAL, EXEMPLARY, OR CONSEQUENTIAL
# DAMAGES (INCLUDING, BUT NOT LIMITED TO, PROCUREMENT OF SUBSTITUTE GOODS
# OR SERVICES; LOSS OF USE, DATA, OR PROFITS; OR BUSINESS INTERRUPTION)
# HOWEVER CAUSED AND ON ANY THEORY OF LIABILITY, WHETHER IN CONTRACT, STRICT
# LIABILITY, OR TORT (INCLUDING NEGLIGENCE OR OTHERWISE) ARISING IN ANY WAY
# OUT OF THE USE OF THIS SOFTWARE, EVEN IF ADVISED OF THE POSSIBILITY OF
# SUCH DAMAGE.
#

""" Helper for FreeNAS to execute command line tools

This helper class abstracts operating system operations like starting,
stopping, restarting services out from the normal Django stuff and makes
future extensions/changes to the command system easier.  When used as a
command line utility, this helper class can also be used to do these
actions.
"""

from collections import defaultdict, OrderedDict
from decimal import Decimal
import base64
from Crypto.Cipher import AES
import ctypes
import errno
from functools import cmp_to_key
import glob
import grp
import json
import logging
import os
import pipes
import platform
import pwd
import re
import shutil
import signal
import socket
import sqlite3
import stat
from subprocess import Popen, PIPE
import subprocess
import sys
import syslog
import tarfile
import tempfile
import time
import types
import crypt
import string
import random

WWW_PATH = "/usr/local/www"
FREENAS_PATH = os.path.join(WWW_PATH, "freenasUI")
NEED_UPDATE_SENTINEL = '/data/need-update'
VERSION_FILE = '/etc/version'
GELI_KEYPATH = '/data/geli'
GELI_KEY_SLOT = 0
GELI_RECOVERY_SLOT = 1
GELI_REKEY_FAILED = '/tmp/.rekey_failed'
SYSTEMPATH = '/var/db/system'
PWENC_BLOCK_SIZE = 32
PWENC_FILE_SECRET = '/data/pwenc_secret'
PWENC_PADDING = '{'
PWENC_CHECK = 'Donuts!'
BACKUP_SOCK = '/var/run/backupd.sock'

if WWW_PATH not in sys.path:
    sys.path.append(WWW_PATH)
if FREENAS_PATH not in sys.path:
    sys.path.append(FREENAS_PATH)

os.environ["DJANGO_SETTINGS_MODULE"] = "freenasUI.settings"

import django
from django.apps import apps

# Avoid calling setup again which may dead-lock
if not apps.app_configs:
    django.setup()

from django.db.models import Q
from django.utils.translation import ugettext as _

from freenasUI.common.acl import (ACL_FLAGS_OS_WINDOWS, ACL_WINDOWS_FILE,
                                  ACL_MAC_FILE)
from freenasUI.common.freenasacl import ACL
from freenasUI.common.jail import Jls, Jexec
from freenasUI.common.locks import mntlock
from freenasUI.common.pbi import (
    pbi_add, pbi_delete, pbi_info, pbi_create, pbi_makepatch, pbi_patch,
    PBI_ADD_FLAGS_NOCHECKSIG, PBI_ADD_FLAGS_INFO,
    PBI_ADD_FLAGS_FORCE,
    PBI_INFO_FLAGS_VERBOSE, PBI_CREATE_FLAGS_OUTDIR,
    PBI_CREATE_FLAGS_BACKUP,
    PBI_MAKEPATCH_FLAGS_OUTDIR, PBI_MAKEPATCH_FLAGS_NOCHECKSIG,
    PBI_PATCH_FLAGS_OUTDIR, PBI_PATCH_FLAGS_NOCHECKSIG
)
from freenasUI.common.system import (
    FREENAS_DATABASE,
    exclude_path,
    get_mounted_filesystems,
    umount,
    get_sw_name,
    domaincontroller_enabled
)
from freenasUI.common.warden import (Warden, WardenJail,
                                     WARDEN_TYPE_PLUGINJAIL,
                                     WARDEN_STATUS_RUNNING)
from freenasUI.freeadmin.hook import HookMetaclass
from freenasUI.middleware import zfs
from freenasUI.middleware.client import client
from freenasUI.middleware.encryption import random_wipe
from freenasUI.middleware.exceptions import MiddlewareError
from freenasUI.middleware.multipath import Multipath
import sysctl

RE_DSKNAME = re.compile(r'^([a-z]+)([0-9]+)$')
log = logging.getLogger('middleware.notifier')


class notifier(metaclass=HookMetaclass):

    from os import system as __system
    from pwd import getpwnam as ___getpwnam
    from grp import getgrnam as ___getgrnam
    IDENTIFIER = 'notifier'

    def is_freenas(self):
        return True

    def _system(self, command):
        log.debug("Executing: %s", command)
        # TODO: python's signal class should be taught about sigprocmask(2)
        # This is hacky hack to work around this issue.
        libc = ctypes.cdll.LoadLibrary("libc.so.7")
        omask = (ctypes.c_uint32 * 4)(0, 0, 0, 0)
        mask = (ctypes.c_uint32 * 4)(0, 0, 0, 0)
        pmask = ctypes.pointer(mask)
        pomask = ctypes.pointer(omask)
        libc.sigprocmask(signal.SIGQUIT, pmask, pomask)
        try:
            p = Popen(
                "(" + command + ") 2>&1",
                stdin=PIPE, stdout=PIPE, stderr=PIPE, shell=True, close_fds=True, encoding='utf8')
            syslog.openlog(self.IDENTIFIER, facility=syslog.LOG_DAEMON)
            for line in p.stdout:
                syslog.syslog(syslog.LOG_NOTICE, line)
            syslog.closelog()
            p.wait()
            ret = p.returncode
        finally:
            libc.sigprocmask(signal.SIGQUIT, pomask, None)
        log.debug("Executed: %s -> %s", command, ret)
        return ret

    def _system_nolog(self, command):
        log.debug("Executing: %s", command)
        # TODO: python's signal class should be taught about sigprocmask(2)
        # This is hacky hack to work around this issue.
        libc = ctypes.cdll.LoadLibrary("libc.so.7")
        omask = (ctypes.c_uint32 * 4)(0, 0, 0, 0)
        mask = (ctypes.c_uint32 * 4)(0, 0, 0, 0)
        pmask = ctypes.pointer(mask)
        pomask = ctypes.pointer(omask)
        libc.sigprocmask(signal.SIGQUIT, pmask, pomask)
        try:
            p = Popen(
                "(" + command + ") >/dev/null 2>&1",
                stdin=PIPE, stdout=PIPE, stderr=PIPE, shell=True, close_fds=True)
            p.communicate()
            retval = p.returncode
        finally:
            libc.sigprocmask(signal.SIGQUIT, pomask, None)
        log.debug("Executed: %s; returned %d", command, retval)
        return retval

    def _pipeopen(self, command, logger=log):
        if logger:
            logger.debug("Popen()ing: %s", command)
        return Popen(command, stdin=PIPE, stdout=PIPE, stderr=PIPE, shell=True, close_fds=True, encoding='utf8')

    def _pipeerr(self, command, good_status=0):
        proc = self._pipeopen(command)
        err = proc.communicate()[1]
        if proc.returncode != good_status:
            log.debug("%s -> %s (%s)", command, proc.returncode, err)
            return err
        log.debug("%s -> %s", command, proc.returncode)
        return None

    def _do_nada(self):
        pass

    def _simplecmd(self, action, what):
        log.debug("Calling: %s(%s) ", action, what)
        f = getattr(self, '_' + action + '_' + what, None)
        if f is None:
            # Provide generic start/stop/restart verbs for rc.d scripts
            if what in self.__service2daemon:
                procname, pidfile = self.__service2daemon[what]
                if procname:
                    what = procname
            if action in ("start", "stop", "restart", "reload"):
                if action == 'restart':
                    self._system("/usr/sbin/service " + what + " forcestop ")
                self._system("/usr/sbin/service " + what + " " + action)
                f = self._do_nada
            else:
                raise ValueError("Internal error: Unknown command")
        f()

    def init(self, what, objectid=None, *args, **kwargs):
        """ Dedicated command to create "what" designated by an optional objectid.

        The helper will use method self._init_[what]() to create the object"""
        if objectid is None:
            self._simplecmd("init", what)
        else:
            f = getattr(self, '_init_' + what)
            f(objectid, *args, **kwargs)

    def destroy(self, what, objectid=None):
        if objectid is None:
            raise ValueError("Calling destroy without id")
        else:
            f = getattr(self, '_destroy_' + what)
            f(objectid)

    def start(self, what, timeout=None):
        kwargs = {}
        if timeout:
            kwargs['timeout'] = timeout
        with client as c:
            return c.call('service.start', what, {'onetime': False}, **kwargs)

    def started(self, what, timeout=None):
        kwargs = {}
        if timeout:
            kwargs['timeout'] = timeout
        with client as c:
            return c.call('service.started', what, **kwargs)

    def stop(self, what, timeout=None):
        kwargs = {}
        if timeout:
            kwargs['timeout'] = timeout
        with client as c:
            return c.call('service.stop', what, {'onetime': False}, **kwargs)

    def restart(self, what, timeout=None):
        kwargs = {}
        if timeout:
            kwargs['timeout'] = timeout
        with client as c:
            return c.call('service.restart', what, {'onetime': False}, **kwargs)

    def reload(self, what, timeout=None):
        kwargs = {}
        if timeout:
            kwargs['timeout'] = timeout
        with client as c:
            return c.call('service.reload', what, {'onetime': False}, **kwargs)

    def clear_activedirectory_config(self):
        with client as c:
            return c.call('service._clear_activedirectory_config')

    """
    The following plugins methods violate the service layer
    and are staying here now for compatibility.
    """
    def _start_plugins(self, jail=None, plugin=None):
        if jail and plugin:
            self._system("/usr/sbin/service ix-plugins forcestart %s:%s" % (jail, plugin))
        else:
            self._system("/usr/sbin/service ix-plugins forcestart")

    def _stop_plugins(self, jail=None, plugin=None):
        if jail and plugin:
            self._system("/usr/sbin/service ix-plugins forcestop %s:%s" % (jail, plugin))
        else:
            self._system("/usr/sbin/service ix-plugins forcestop")

    def _restart_plugins(self, jail=None, plugin=None):
        self._stop_plugins(jail=jail, plugin=plugin)
        self._start_plugins(jail=jail, plugin=plugin)

    def _started_plugins(self, jail=None, plugin=None):
        res = False
        if jail and plugin:
            if self._system("/usr/sbin/service ix-plugins status %s:%s" % (jail, plugin)) == 0:
                res = True
        else:
            if self._system("/usr/sbin/service ix-plugins status") == 0:
                res = True
        return res

    def pluginjail_running(self, pjail=None):
        running = False

        try:
            wlist = Warden().cached_list()
            for wj in wlist:
                wj = WardenJail(**wj)
                if pjail and wj.host == pjail:
                    if (
                        wj.type == WARDEN_TYPE_PLUGINJAIL and
                        wj.status == WARDEN_STATUS_RUNNING
                    ):
                        running = True
                        break

                elif (
                    not pjail and wj.type == WARDEN_TYPE_PLUGINJAIL and
                    wj.status == WARDEN_STATUS_RUNNING
                ):
                    running = True
                    break
        except:
            pass

        return running

    def start_ataidle(self, what=None):
        if what is not None:
            self._system("/usr/sbin/service ix-ataidle quietstart %s" % what)
        else:
            self._system("/usr/sbin/service ix-ataidle quietstart")

    def start_ssl(self, what=None):
        if what is not None:
            self._system("/usr/sbin/service ix-ssl quietstart %s" % what)
        else:
            self._system("/usr/sbin/service ix-ssl quietstart")

    def _open_db(self):
        """Open and return a cursor object for database access."""
        try:
            from freenasUI.settings import DATABASES
            dbname = DATABASES['default']['NAME']
        except:
            dbname = '/data/freenas-v1.db'

        conn = sqlite3.connect(dbname)
        c = conn.cursor()
        return c, conn

    def __gpt_labeldisk(self, type, devname, swapsize=2):
        """Label the whole disk with GPT under the desired label and type"""

        # Calculate swap size.
        swapgb = swapsize
        swapsize = swapsize * 1024 * 1024 * 2
        # Round up to nearest whole integral multiple of 128 and subtract by 34
        # so next partition starts at mutiple of 128.
        swapsize = (int((swapsize + 127) / 128)) * 128
        # To be safe, wipe out the disk, both ends... before we start
        self._system("dd if=/dev/zero of=/dev/%s bs=1m count=32" % (devname, ))
        try:
            p1 = self._pipeopen("diskinfo %s" % (devname, ))
            size = int(int(re.sub(r'\s+', ' ', p1.communicate()[0]).split()[2]) / (1024))
        except:
            log.error("Unable to determine size of %s", devname)
        else:
            # The GPT header takes about 34KB + alignment, round it to 100
            if size - 100 <= swapgb * 1024 * 1024:
                raise MiddlewareError('Your disk size must be higher than %dGB' % (swapgb, ))
            # HACK: force the wipe at the end of the disk to always succeed. This
            # is a lame workaround.
            self._system("dd if=/dev/zero of=/dev/%s bs=1m oseek=%s" % (
                devname,
                int(size / 1024) - 32,
            ))

        commands = []
        commands.append("gpart create -s gpt /dev/%s" % (devname, ))
        if swapsize > 0:
            commands.append("gpart add -a 4k -b 128 -t freebsd-swap -s %d %s" % (swapsize, devname))
            commands.append("gpart add -a 4k -t %s %s" % (type, devname))
        else:
            commands.append("gpart add -a 4k -b 128 -t %s %s" % (type, devname))

        # Install a dummy boot block so system gives meaningful message if booting
        # from the wrong disk.
        commands.append("gpart bootcode -b /boot/pmbr-datadisk /dev/%s" % (devname))

        for command in commands:
            proc = self._pipeopen(command)
            error = proc.communicate()[1]
            if proc.returncode != 0:
                raise MiddlewareError(f'Unable to GPT format the disk "{devname}": {error}')

        # We might need to sync with reality (e.g. devname -> uuid)
        # Invalidating confxml is required or changes wont be seen
        self.__confxml = None
        self.sync_disk(devname)

    def __gpt_unlabeldisk(self, devname):
        """Unlabel the disk"""
        swapdev = self.part_type_from_device('swap', devname)
        if swapdev != '':
            self._system("swapoff /dev/%s.eli" % swapdev)
            self._system("geli detach /dev/%s" % swapdev)
        self._system("gpart destroy -F /dev/%s" % devname)

        # Wipe out the partition table by doing an additional iterate of create/destroy
        self._system("gpart create -s gpt /dev/%s" % devname)
        self._system("gpart destroy -F /dev/%s" % devname)

        # We might need to sync with reality (e.g. uuid -> devname)
        # Invalidating confxml is required or changes wont be seen
        self.__confxml = None
        self.sync_disk(devname)

    def unlabel_disk(self, devname):
        # TODO: Check for existing GPT or MBR, swap, before blindly call __gpt_unlabeldisk
        self.__gpt_unlabeldisk(devname)

    def __encrypt_device(self, devname, diskname, volume, passphrase=None):
        from freenasUI.storage.models import Disk, EncryptedDisk

        _geli_keyfile = volume.get_geli_keyfile()

        self.__geli_setmetadata(devname, _geli_keyfile, passphrase)
        self.geli_attach_single(devname, _geli_keyfile, passphrase)

        # TODO: initialize the provider in background (wipe with random data)

        if diskname.startswith('multipath/'):
            diskobj = Disk.objects.get(
                disk_multipath_name=diskname.replace('multipath/', '')
            )
        else:
            ident = self.device_to_identifier(diskname)
            diskobj = Disk.objects.filter(disk_identifier=ident).order_by('disk_enabled')
            if diskobj.exists():
                diskobj = diskobj[0]
            else:
                diskobj = Disk.objects.filter(disk_name=diskname).order_by('disk_enabled')
                if diskobj.exists():
                    diskobj = diskobj[0]
                else:
                    raise ValueError("Could not find disk in cache table")
        encdiskobj = EncryptedDisk()
        encdiskobj.encrypted_volume = volume
        encdiskobj.encrypted_disk = diskobj
        encdiskobj.encrypted_provider = devname
        encdiskobj.save()

        return ("/dev/%s.eli" % devname)

    def __create_keyfile(self, keyfile, size=64, force=False):
        if force or not os.path.exists(keyfile):
            keypath = os.path.dirname(keyfile)
            if not os.path.exists(keypath):
                self._system("mkdir -p %s" % keypath)
            self._system("dd if=/dev/random of=%s bs=%d count=1" % (keyfile, size))
            if not os.path.exists(keyfile):
                raise MiddlewareError("Unable to create key file: %s" % keyfile)
        else:
            log.debug("key file %s already exists" % keyfile)

    def __geli_setmetadata(self, dev, keyfile, passphrase=None):
        self.__create_keyfile(keyfile)
        _passphrase = "-J %s" % passphrase if passphrase else "-P"
        command = "geli init -s 4096 -B none %s -K %s %s" % (_passphrase, keyfile, dev)
        err = self._pipeerr(command)
        if err:
            raise MiddlewareError("Unable to set geli metadata on %s: %s" % (dev, err))

    def __geli_delkey(self, dev, slot=GELI_KEY_SLOT, force=False):
        command = "geli delkey -n %s %s %s" % (slot, '-f' if force else '', dev)
        err = self._pipeerr(command)
        if err:
            raise MiddlewareError("Unable to delete key %s on %s: %s" % (slot, dev, err))

    def geli_setkey(self, dev, key, slot=GELI_KEY_SLOT, passphrase=None, oldkey=None):
        command = ("geli setkey -n %s %s -K %s %s %s"
                   % (slot,
                      "-J %s" % passphrase if passphrase else "-P",
                      key,
                      "-k %s" % oldkey if oldkey else "",
                      dev))
        err = self._pipeerr(command)
        if err:
            raise MiddlewareError("Unable to set passphrase on %s: %s" % (dev, err))

    def geli_passphrase(self, volume, passphrase, rmrecovery=False):
        """
        Set a passphrase in a geli
        If passphrase is None then remove the passphrase

        Raises:
            MiddlewareError
        """
        geli_keyfile = volume.get_geli_keyfile()
        for ed in volume.encrypteddisk_set.all():
            dev = ed.encrypted_provider
            if rmrecovery:
                self.__geli_delkey(dev, GELI_RECOVERY_SLOT, force=True)
            self.geli_setkey(dev, geli_keyfile, GELI_KEY_SLOT, passphrase)

    def geli_rekey(self, volume, slot=GELI_KEY_SLOT):
        """
        Regenerates the geli global key and set it to devs
        Removes the passphrase if it was present

        Raises:
            MiddlewareError
        """

        geli_keyfile = volume.get_geli_keyfile()
        geli_keyfile_tmp = "%s.tmp" % geli_keyfile
        devs = [ed.encrypted_provider for ed in volume.encrypteddisk_set.all()]

        # keep track of which device has which key in case something goes wrong
        dev_to_keyfile = dict((dev, geli_keyfile) for dev in devs)

        # Generate new key as .tmp
        log.debug("Creating new key file: %s", geli_keyfile_tmp)
        self.__create_keyfile(geli_keyfile_tmp, force=True)
        error = None
        applied = []
        for dev in devs:
            try:
                self.geli_setkey(dev, geli_keyfile_tmp, slot)
                dev_to_keyfile[dev] = geli_keyfile_tmp
                applied.append(dev)
            except Exception as ee:
                error = str(ee)
                log.error(error)
                break

        # Try to be atomic in a certain way
        # If rekey failed for one of the devs, revert for the ones already applied
        if error:
            could_not_restore = False
            for dev in applied:
                try:
                    self.geli_setkey(dev, geli_keyfile, slot, oldkey=geli_keyfile_tmp)
                    dev_to_keyfile[dev] = geli_keyfile
                except Exception as ee:
                    # this is very bad for the user, at the very least there
                    # should be a notification that they will need to
                    # manually rekey as they now have drives with different keys
                    could_not_restore = True
                    log.error(str(ee))
            if could_not_restore:
                try:
                    open(GELI_REKEY_FAILED, 'w').close()
                except:
                    pass
                log.error("Unable to rekey. Devices now have the following keys:%s%s",
                          os.linesep,
                          os.linesep.join(['%s: %s' % (dev, keyfile)
                                           for dev, keyfile in dev_to_keyfile]))
                raise MiddlewareError("Unable to rekey and devices have different "
                                      "keys. See the log file.")
            else:
                raise MiddlewareError("Unable to set key: %s" % (error, ))
        else:
            if os.path.exists(GELI_REKEY_FAILED):
                try:
                    os.unlink(GELI_REKEY_FAILED)
                except:
                    pass
            log.debug("%s -> %s", geli_keyfile_tmp, geli_keyfile)
            os.rename(geli_keyfile_tmp, geli_keyfile)
            if volume.vol_encrypt != 1:
                volume.vol_encrypt = 1
                volume.save()

            # Sync new file to standby node
            if not self.is_freenas() and self.failover_licensed():
                s = self.failover_rpc()
                self.sync_file_send(s, geli_keyfile)

    def geli_recoverykey_add(self, volume, passphrase=None):
        reckey_file = tempfile.mktemp(dir='/tmp/')
        self.__create_keyfile(reckey_file, force=True)

        errors = []

        for ed in volume.encrypteddisk_set.all():
            dev = ed.encrypted_provider
            try:
                self.geli_setkey(dev, reckey_file, GELI_RECOVERY_SLOT, passphrase)
            except Exception as ee:
                errors.append(str(ee))

        if errors:
            raise MiddlewareError("Unable to set recovery key for %d devices: %s" % (
                len(errors),
                ', '.join(errors),
            ))
        return reckey_file

    def geli_delkey(self, volume, slot=GELI_RECOVERY_SLOT, force=True):
        for ed in volume.encrypteddisk_set.all():
            dev = ed.encrypted_provider
            self.__geli_delkey(dev, slot, force)

    def geli_is_decrypted(self, dev):
        doc = self._geom_confxml()
        geom = doc.xpath("//class[name = 'ELI']/geom[name = '%s.eli']" % (
            dev,
        ))
        if geom:
            return True
        return False

    def geli_attach_single(self, dev, key, passphrase=None, skip_existing=False):
        if skip_existing or not os.path.exists("/dev/%s.eli" % dev):
            command = "geli attach %s -k %s %s" % ("-j %s" % passphrase if passphrase else "-p",
                                                   key,
                                                   dev)
            err = self._pipeerr(command)
            if err or not os.path.exists("/dev/%s.eli" % dev):
                raise MiddlewareError("Unable to geli attach %s: %s" % (dev, err))
        else:
            log.debug("%s already attached", dev)

    def geli_attach(self, volume, passphrase=None, key=None):
        """
        Attach geli providers of a given volume

        Returns the number of providers that failed to attach
        """
        failed = 0
        geli_keyfile = key or volume.get_geli_keyfile()
        for ed in volume.encrypteddisk_set.all():
            dev = ed.encrypted_provider
            try:
                self.geli_attach_single(dev, geli_keyfile, passphrase)
            except Exception as ee:
                log.warn(str(ee))
                failed += 1
        return failed

    def geli_testkey(self, volume, passphrase=None):
        """
        Test key for geli providers of a given volume
        """
        assert volume.vol_fstype == 'ZFS'

        geli_keyfile = volume.get_geli_keyfile()

        # Parse zpool status to get encrypted providers
        # EncryptedDisk table might be out of sync for some reason,
        # this is much more reliable!
        devs = self.zpool_parse(volume.vol_name).get_devs()
        for dev in devs:
            name, ext = os.path.splitext(dev.name)
            if ext == ".eli":
                try:
                    self.geli_attach_single(name,
                                            geli_keyfile,
                                            passphrase,
                                            skip_existing=True)
                except Exception as ee:
                    if str(ee).find('Wrong key') != -1:
                        return False
        return True

    def geli_clear(self, dev):
        """
        Clears the geli metadata on a provider
        """
        command = "geli clear %s" % dev
        err = self._pipeerr(command)
        if err:
            raise MiddlewareError("Unable to geli clear %s: %s" % (dev, err))

    def geli_detach(self, dev):
        """
        Detach geli provider

        Throws MiddlewareError if the detach failed
        """
        if os.path.exists("/dev/%s.eli" % dev):
            command = "geli detach %s" % dev
            err = self._pipeerr(command)
            if err or os.path.exists("/dev/%s.eli" % dev):
                raise MiddlewareError("Failed to geli detach %s: %s" % (dev, err))
        else:
            log.debug("%s already detached", dev)

    def geli_get_all_providers(self):
        """
        Get all unused geli providers

        It might be an entire disk or a partition of type freebsd-zfs
        """
        providers = []
        doc = self._geom_confxml()
        disks = self.get_disks()
        for disk in disks:
            parts = [node.text
                     for node in doc.xpath("//class[name = 'PART']/geom[name = '%s']"
                                           "/provider/config[type = 'freebsd-zfs']"
                                           "/../name" % disk)]
            if not parts:
                parts = [disk]
            for part in parts:
                proc = self._pipeopen("geli dump %s" % part)
                if proc.wait() == 0:
                    gptid = doc.xpath("//class[name = 'LABEL']/geom[name = '%s']"
                                      "/provider/name" % part)
                    if gptid:
                        providers.append((gptid[0].text, part))
                    else:
                        providers.append((part, part))
        return providers

    def __prepare_zfs_vdev(self, disks, swapsize, encrypt, volume):
        vdevs = []
        for disk in disks:
            self.__gpt_labeldisk(type="freebsd-zfs",
                                 devname=disk,
                                 swapsize=swapsize)

        doc = self._geom_confxml()
        for disk in disks:
            devname = self.part_type_from_device('zfs', disk)
            if encrypt:
                uuid = doc.xpath(
                    "//class[name = 'PART']"
                    "/geom//provider[name = '%s']/config/rawuuid" % (devname, )
                )
                if not uuid:
                    log.warn("Could not determine GPT uuid for %s", devname)
                    raise MiddlewareError('Unable to determine GPT UUID for %s' % devname)
                else:
                    devname = self.__encrypt_device("gptid/%s" % uuid[0].text, disk, volume)
            else:
                uuid = doc.xpath(
                    "//class[name = 'PART']"
                    "/geom//provider[name = '%s']/config/rawuuid" % (devname, )
                )
                if not uuid:
                    log.warn("Could not determine GPT uuid for %s", devname)
                    devname = "/dev/%s" % devname
                else:
                    devname = "/dev/gptid/%s" % uuid[0].text
            vdevs.append(devname)

        return vdevs

    def __create_zfs_volume(self, volume, swapsize, groups, path=None, init_rand=False):
        """Internal procedure to create a ZFS volume identified by volume id"""
        z_name = str(volume.vol_name)
        z_vdev = ""
        encrypt = (volume.vol_encrypt >= 1)
        # Grab all disk groups' id matching the volume ID
        self._system("swapoff -a")
        device_list = []

        """
        stripe vdevs must come first because of the ordering in the
        zpool create command.

        e.g. zpool create tank ada0 mirror ada1 ada2
             vs
             zpool create tank mirror ada1 ada2 ada0

        For further details see #2388
        """
        def stripe_first(a, b):
            if a['type'] == 'stripe':
                return -1
            if b['type'] == 'stripe':
                return 1
            return 0

        for vgrp in sorted(list(groups.values()), key=cmp_to_key(stripe_first)):
            vgrp_type = vgrp['type']
            if vgrp_type != 'stripe':
                z_vdev += " " + vgrp_type
            if vgrp_type in ('cache', 'log'):
                vdev_swapsize = 0
            else:
                vdev_swapsize = swapsize
            # Prepare disks nominated in this group
            vdevs = self.__prepare_zfs_vdev(vgrp['disks'], vdev_swapsize, encrypt, volume)
            z_vdev += " ".join([''] + vdevs)
            device_list += vdevs

        # Initialize devices with random data
        if init_rand:
            random_wipe(device_list)

        # Finally, create the zpool.
        # TODO: disallowing cachefile may cause problem if there is
        # preexisting zpool having the exact same name.
        if not os.path.isdir("/data/zfs"):
            os.makedirs("/data/zfs")

        altroot = 'none' if path else '/mnt'
        mountpoint = path if path else ('/%s' % (z_name, ))

        p1 = self._pipeopen(
            "zpool create -o cachefile=/data/zfs/zpool.cache "
            "-o failmode=continue "
            "-o autoexpand=on "
            "-O compression=lz4 "
            "-O aclmode=passthrough -O aclinherit=passthrough "
            "-f -m %s -o altroot=%s %s %s" % (mountpoint, altroot, z_name, z_vdev))
        if p1.wait() != 0:
            error = ", ".join(p1.communicate()[1].split('\n'))
            raise MiddlewareError('Unable to create the pool: %s' % error)

        # We've our pool, lets retrieve the GUID
        p1 = self._pipeopen("zpool get guid %s" % z_name)
        if p1.wait() == 0:
            line = p1.communicate()[0].split('\n')[1].strip()
            volume.vol_guid = re.sub('\s+', ' ', line).split(' ')[2]
            volume.save()
        else:
            log.warn("The guid of the pool %s could not be retrieved", z_name)

        self.zfs_inherit_option(z_name, 'mountpoint')

        self._system("zpool set cachefile=/data/zfs/zpool.cache %s" % (z_name))
        # TODO: geli detach -l

    def get_swapsize(self):
        from freenasUI.system.models import Advanced
        swapsize = Advanced.objects.latest('id').adv_swapondrive
        return swapsize

    def zfs_volume_attach_group(self, volume, group, encrypt=False):
        """Attach a disk group to a zfs volume"""

        vgrp_type = group['type']
        if vgrp_type in ('log', 'cache'):
            swapsize = 0
        else:
            swapsize = self.get_swapsize()

        assert volume.vol_fstype == 'ZFS'
        z_name = volume.vol_name
        z_vdev = ""
        encrypt = (volume.vol_encrypt >= 1)

        # FIXME swapoff -a is overkill
        self._system("swapoff -a")
        if vgrp_type != 'stripe':
            z_vdev += " " + vgrp_type

        # Prepare disks nominated in this group
        vdevs = self.__prepare_zfs_vdev(group['disks'], swapsize, encrypt, volume)
        z_vdev += " ".join([''] + vdevs)

        # Finally, attach new groups to the zpool.
        self._system("zpool add -f %s %s" % (z_name, z_vdev))

        # TODO: geli detach -l
        self.reload('disk')

    def create_zfs_vol(self, name, size, props=None, sparse=False):
        """Internal procedure to create ZFS volume"""
        if sparse is True:
            options = "-s "
        else:
            options = " "
        if props:
            assert isinstance(props, dict)
            for k in list(props.keys()):
                if props[k] != 'inherit':
                    options += "-o %s=%s " % (k, props[k])
        zfsproc = self._pipeopen("/sbin/zfs create %s -V '%s' '%s'" % (options, size, name))
        zfs_err = zfsproc.communicate()[1]
        zfs_error = zfsproc.wait()
        return zfs_error, zfs_err

    def create_zfs_dataset(self, path, props=None, _restart_collectd=True):
        """Internal procedure to create ZFS volume"""
        options = " "
        if props:
            assert isinstance(props, dict)
            for k in list(props.keys()):
                if props[k] != 'inherit':
                    options += "-o %s=%s " % (k, props[k])
        zfsproc = self._pipeopen("/sbin/zfs create %s '%s'" % (options, path))
        zfs_output, zfs_err = zfsproc.communicate()
        zfs_error = zfsproc.wait()
        return zfs_error, zfs_err

    def list_zfs_vols(self, volname, sort=None):
        """Return a dictionary that contains all ZFS volumes list"""

        if sort is None:
            sort = ''
        else:
            sort = '-s %s' % sort

        zfsproc = self._pipeopen("/sbin/zfs list -p -H -o name,volsize,used,avail,refer,compression,compressratio %s -t volume -r '%s'" % (sort, str(volname),))
        zfs_output, zfs_err = zfsproc.communicate()
        zfs_output = zfs_output.split('\n')
        retval = {}
        for line in zfs_output:
            if line == "":
                continue
            data = line.split('\t')
            retval[data[0]] = {
                'volsize': int(data[1]),
                'used': int(data[2]),
                'avail': int(data[3]),
                'refer': int(data[4]),
                'compression': data[5],
                'compressratio': data[6],
            }
        return retval

    def list_zfs_fsvols(self, system=False):
        proc = self._pipeopen("/sbin/zfs list -H -o name -t volume,filesystem")
        out, err = proc.communicate()
        out = out.split('\n')
        retval = OrderedDict()
        if system is False:
            systemdataset, basename = self.system_dataset_settings()
        if proc.returncode == 0:
            for line in out:
                if not line:
                    continue
                if system is False and basename:
                    if line == basename or line.startswith(basename + '/'):
                        continue
                retval[line] = line
        return retval

    def repl_remote_snapshots(self, repl):
        """
        Get a list of snapshots in the remote side
        """
        if repl.repl_remote.ssh_remote_dedicateduser_enabled:
            user = repl.repl_remote.ssh_remote_dedicateduser
        else:
            user = 'root'
        proc = self._pipeopen('/usr/local/bin/ssh -i /data/ssh/replication -o ConnectTimeout=3 -o BatchMode=yes -o StrictHostKeyChecking=yes -p %s "%s"@"%s" "zfs list -Ht snapshot -o name"' % (
            repl.repl_remote.ssh_remote_port,
            user,
            repl.repl_remote.ssh_remote_hostname,
        ))
        data = proc.communicate()[0]
        if proc.returncode != 0:
            return []
        return data.strip('\n').split('\n')

    def destroy_zfs_dataset(self, path, recursive=False):
        retval = None
        if retval is None:
            mp = self.__get_mountpath(path, 'ZFS')
            if self.contains_jail_root(mp):
                try:
                    self.delete_plugins(force=True)
                except:
                    log.warn('Failed to delete plugins', exc_info=True)

            if recursive:
                zfsproc = self._pipeopen("zfs destroy -r '%s'" % (path))
            else:
                zfsproc = self._pipeopen("zfs destroy '%s'" % (path))
            retval = zfsproc.communicate()[1]
            if zfsproc.returncode == 0:
                from freenasUI.storage.models import Task, Replication
                Task.objects.filter(task_filesystem=path).delete()
                Replication.objects.filter(repl_filesystem=path).delete()
        if not retval:
            try:
                self.__rmdir_mountpoint(path)
            except MiddlewareError as me:
                retval = str(me)

        return retval

    def destroy_zfs_vol(self, name, recursive=False):
        mp = self.__get_mountpath(name, 'ZFS')
        if self.contains_jail_root(mp):
            self.delete_plugins()
        zfsproc = self._pipeopen("zfs destroy %s'%s'" % (
            '-r ' if recursive else '',
            str(name),
        ))
        retval = zfsproc.communicate()[1]
        return retval

    def __destroy_zfs_volume(self, volume):
        """Internal procedure to destroy a ZFS volume identified by volume id"""
        vol_name = str(volume.vol_name)
        mp = self.__get_mountpath(vol_name, 'ZFS')
        if self.contains_jail_root(mp):
            self.delete_plugins()
        # First, destroy the zpool.
        disks = volume.get_disks()
        self._system("zpool destroy -f %s" % (vol_name, ))

        # Clear out disks associated with the volume
        for disk in disks:
            self.__gpt_unlabeldisk(devname=disk)

    def __destroy_ufs_volume(self, volume):
        """Internal procedure to destroy a UFS volume identified by volume id"""
        u_name = str(volume.vol_name)
        mp = self.__get_mountpath(u_name, 'UFS')
        if self.contains_jail_root(mp):
            self.delete_plugins()

        disks = volume.get_disks()
        provider = self.get_label_consumer('ufs', u_name)
        if provider is None:
            return None
        geom_type = provider.xpath("../../name")[0].text.lower()

        if geom_type not in ('mirror', 'stripe', 'raid3'):
            # Grab disk from the group
            disk = disks[0]
            self._system("umount -f /dev/ufs/" + u_name)
            self.__gpt_unlabeldisk(devname=disk)
        else:
            g_name = provider.xpath("../name")[0].text
            self._system("swapoff -a")
            self._system("umount -f /dev/ufs/" + u_name)
            self._system("geom %s stop %s" % (geom_type, g_name))
            # Grab all disks from the group
            for disk in disks:
                self._system("geom %s clear %s" % (geom_type, disk))
                self._system("dd if=/dev/zero of=/dev/%s bs=1m count=32" % (disk,))
                self._system(
                    "dd if=/dev/zero of=/dev/%s bs=1m oseek=`diskinfo %s "
                    "| awk '{print int($3 / (1024*1024)) - 32;}'`" % (disk, disk)
                )

    def _init_volume(self, volume, *args, **kwargs):
        """Initialize a volume designated by volume_id"""
        swapsize = self.get_swapsize()

        assert volume.vol_fstype == 'ZFS'
        self.__create_zfs_volume(volume, swapsize, kwargs.pop('groups', False), kwargs.pop('path', None), init_rand=kwargs.pop('init_rand', False))

    def zfs_replace_disk(self, volume, from_label, to_disk, force=False, passphrase=None):
        """Replace disk in zfs called `from_label` to `to_disk`"""
        from freenasUI.storage.models import Disk, EncryptedDisk
        swapsize = self.get_swapsize()

        assert volume.vol_fstype == 'ZFS'

        # TODO: Test on real hardware to see if ashift would persist across replace
        from_disk = self.label_to_disk(from_label)
        from_swap = self.part_type_from_device('swap', from_disk)
        encrypt = (volume.vol_encrypt >= 1)

        if from_swap != '':
            self._system('/sbin/swapoff /dev/%s.eli' % (from_swap, ))
            self._system('/sbin/geli detach /dev/%s' % (from_swap, ))

        # to_disk _might_ have swap on, offline it before gpt label
        to_swap = self.part_type_from_device('swap', to_disk)
        if to_swap != '':
            self._system('/sbin/swapoff /dev/%s.eli' % (to_swap, ))
            self._system('/sbin/geli detach /dev/%s' % (to_swap, ))

        # Replace in-place
        if from_disk == to_disk:
            self._system('/sbin/zpool offline %s %s' % (volume.vol_name, from_label))

        self.__gpt_labeldisk(type="freebsd-zfs", devname=to_disk, swapsize=swapsize)

        # There might be a swap after __gpt_labeldisk
        to_swap = self.part_type_from_device('swap', to_disk)
        # It has to be a freebsd-zfs partition there
        to_label = self.part_type_from_device('zfs', to_disk)

        if to_label == '':
            raise MiddlewareError('freebsd-zfs partition could not be found')

        doc = self._geom_confxml()
        uuid = doc.xpath(
            "//class[name = 'PART']"
            "/geom//provider[name = '%s']/config/rawuuid" % (to_label, )
        )
        if not encrypt:
            if not uuid:
                log.warn("Could not determine GPT uuid for %s", to_label)
                devname = to_label
            else:
                devname = "gptid/%s" % uuid[0].text
        else:
            if not uuid:
                log.warn("Could not determine GPT uuid for %s", to_label)
                raise MiddlewareError('Unable to determine GPT UUID for %s' % devname)
            else:
                from_diskobj = Disk.objects.filter(disk_name=from_disk, disk_enabled=True)
                if from_diskobj.exists():
                    EncryptedDisk.objects.filter(encrypted_volume=volume, encrypted_disk=from_diskobj[0]).delete()
                devname = self.__encrypt_device("gptid/%s" % uuid[0].text, to_disk, volume, passphrase=passphrase)

        if force:
            try:
                self.disk_wipe(devname.replace('/dev/', ''), mode='quick')
            except:
                log.debug('Failed to wipe disk {}'.format(to_disk), exc_info=True)

        p1 = self._pipeopen('/sbin/zpool replace %s%s %s %s' % ('-f ' if force else '', volume.vol_name, from_label, devname))
        stdout, stderr = p1.communicate()
        ret = p1.returncode
        if ret == 0:
            # If we are replacing a faulted disk, kick it right after replace
            # is initiated.
            if from_label.isdigit():
                self._system('/sbin/zpool detach %s %s' % (volume.vol_name, from_label))
            # TODO: geli detach -l
        else:
            if from_swap != '':
                self._system('/sbin/geli onetime /dev/%s' % (from_swap))
                self._system('/sbin/swapon /dev/%s.eli' % (from_swap))
            error = ", ".join(stderr.split('\n'))
            if to_swap != '':
                self._system('/sbin/swapoff /dev/%s.eli' % (to_swap, ))
                self._system('/sbin/geli detach /dev/%s' % (to_swap, ))
            if encrypt:
                self._system('/sbin/geli detach %s' % (devname, ))
            raise MiddlewareError('Disk replacement failed: "%s"' % error)

        if to_swap:
            self._system('/sbin/geli onetime /dev/%s' % (to_swap))
            self._system('/sbin/swapon /dev/%s.eli' % (to_swap))

        return ret

    def zfs_offline_disk(self, volume, label):
        from freenasUI.storage.models import EncryptedDisk

        assert volume.vol_fstype == 'ZFS'

        # TODO: Test on real hardware to see if ashift would persist across replace
        disk = self.label_to_disk(label)
        swap = self.part_type_from_device('swap', disk)

        if swap != '':
            self._system('/sbin/swapoff /dev/%s.eli' % (swap, ))
            self._system('/sbin/geli detach /dev/%s' % (swap, ))

        # Replace in-place
        p1 = self._pipeopen('/sbin/zpool offline %s %s' % (volume.vol_name, label))
        stderr = p1.communicate()[1]
        if p1.returncode != 0:
            error = ", ".join(stderr.split('\n'))
            raise MiddlewareError('Disk offline failed: "%s"' % error)
        if label.endswith(".eli"):
            self._system("/sbin/geli detach /dev/%s" % label)
            EncryptedDisk.objects.filter(
                encrypted_volume=volume,
                encrypted_provider=label[:-4]
            ).delete()

    def zfs_online_disk(self, volume, label):
        assert volume.vol_fstype == 'ZFS' and volume.vol_encrypt == 0

        p1 = self._pipeopen('/sbin/zpool online %s %s' % (volume.vol_name, label))
        stderr = p1.communicate()[1]
        if p1.returncode != 0:
            error = ", ".join(stderr.split('\n'))
            raise MiddlewareError('Disk online failed: "%s"' % error)

    def zfs_detach_disk(self, volume, label):
        """Detach a disk from zpool
           (more technically speaking, a replaced disk.  The replacement actually
           creates a mirror for the device to be replaced)"""

        if isinstance(volume, str):
            vol_name = volume
        else:
            assert volume.vol_fstype == 'ZFS'
            vol_name = volume.vol_name

        from_disk = self.label_to_disk(label)
        if not from_disk:
            if not re.search(r'^[0-9]+$', label):
                log.warn("Could not find disk for the ZFS label %s", label)
        else:
            from_swap = self.part_type_from_device('swap', from_disk)

            # Remove the swap partition for another time to be sure.
            # TODO: swap partition should be trashed instead.
            if from_swap != '':
                self._system('/sbin/swapoff /dev/%s.eli' % (from_swap,))
                self._system('/sbin/geli detach /dev/%s' % (from_swap,))

        ret = self._system_nolog('/sbin/zpool detach %s %s' % (vol_name, label))

        if not isinstance(volume, str):
            self.sync_encrypted(volume)

        if from_disk:
            # TODO: This operation will cause damage to disk data which should be limited
            self.__gpt_unlabeldisk(from_disk)
        return ret

    def zfs_remove_disk(self, volume, label):
        """
        Remove a disk from zpool
        Cache disks, inactive hot-spares (and log devices in zfs 28) can be removed
        """

        assert volume.vol_fstype == 'ZFS'

        from_disk = self.label_to_disk(label)
        from_swap = self.part_type_from_device('swap', from_disk)

        if from_swap != '':
            self._system('/sbin/swapoff /dev/%s.eli' % (from_swap,))
            self._system('/sbin/geli detach /dev/%s' % (from_swap,))

        p1 = self._pipeopen('/sbin/zpool remove %s %s' % (volume.vol_name, label))
        stderr = p1.communicate()[1]
        if p1.returncode != 0:
            error = ", ".join(stderr.split('\n'))
            raise MiddlewareError('Disk could not be removed: "%s"' % error)

        self.sync_encrypted(volume)

        # TODO: This operation will cause damage to disk data which should be limited
        if from_disk:
            self.__gpt_unlabeldisk(from_disk)

    def detach_volume_swaps(self, volume):
        """Detach all swaps associated with volume"""
        disks = volume.get_disks()
        for disk in disks:
            swapdev = self.part_type_from_device('swap', disk)
            if swapdev != '':
                self._system("swapoff /dev/%s.eli" % swapdev)
                self._system("geli detach /dev/%s" % swapdev)

    def __get_mountpath(self, name, fstype, mountpoint_root='/mnt'):
        """Determine the mountpoint for a volume or ZFS dataset

        It tries to divine the location of the volume or dataset from the
        relevant command, and if all else fails, falls back to a less
        elegant method of representing the mountpoint path.

        This is done to ensure that in the event that the database and
        reality get out of synch, the user can nuke the volume/mountpoint.

        XXX: this should be done more elegantly by calling getfsent from C.

        Required Parameters:
            name: textual name for the mountable vdev or volume, e.g. 'tank',
                  'stripe', 'tank/dataset', etc.
            fstype: filesystem type for the vdev or volume, e.g. 'UFS', 'ZFS',
                    etc.

        Optional Parameters:
            mountpoint_root: the root directory where all of the datasets and
                             volumes shall be mounted. Defaults to '/mnt'.

        Returns:
            the absolute path for the volume on the system.
        """
        if fstype == 'ZFS':
            p1 = self._pipeopen("zfs list -H -o mountpoint '%s'" % (name, ))
            stdout = p1.communicate()[0]
            if not p1.returncode:
                return stdout.strip()
        elif fstype == 'UFS':
            p1 = self._pipeopen('mount -p')
            stdout = p1.communicate()[0]
            if not p1.returncode:
                flines = [x for x in stdout.splitlines() if x and x.split()[0] == '/dev/ufs/' + name]
                if flines:
                    return flines[0].split()[1]

        return os.path.join(mountpoint_root, name)

    def _destroy_volume(self, volume):
        """Destroy a volume on the system

        This either destroys a zpool or umounts a generic volume (e.g. NTFS,
        UFS, etc) and nukes it.

        In the event that the volume is still in use in the OS, the end-result
        is implementation defined depending on the filesystem, and the set of
        commands used to export the filesystem.

        Finally, this method goes and cleans up the mountpoint, as it's
        assumed to be no longer needed. This is also a sanity check to ensure
        that cleaning up everything worked.

        XXX: doing recursive unmounting here might be a good idea.
        XXX: better feedback about files in use might be a good idea...
             someday. But probably before getting to this point. This is a
             tricky problem to fix in a way that doesn't unnecessarily suck up
             resources, but also ensures that the user is provided with
             meaningful data.
        XXX: divorce this from storage.models; depending on storage.models
             introduces a circular dependency and creates design ugliness.
        XXX: implement destruction algorithm for non-UFS/-ZFS.

        Parameters:
            volume: a storage.models.Volume object.

        Raises:
            MiddlewareError: the volume could not be detached cleanly.
            MiddlewareError: the volume's mountpoint couldn't be removed.
            ValueError: 'destroy' isn't implemented for the said filesystem.
        """

        # volume_detach compatibility.
        vol_name, vol_fstype = volume.vol_name, volume.vol_fstype

        vol_mountpath = self.__get_mountpath(vol_name, vol_fstype)

        if vol_fstype == 'ZFS':
            self.__destroy_zfs_volume(volume)
        elif vol_fstype == 'UFS':
            self.__destroy_ufs_volume(volume)
        else:
            raise ValueError("destroy isn't implemented for the %s filesystem"
                             % (vol_fstype, ))

        self.reload('disk')
        self._encvolume_detach(volume, destroy=True)
        self.__rmdir_mountpoint(vol_mountpath)

    # Create a user in system then samba
    def __pw_with_password(self, command, password):
        pw = self._pipeopen(command)
        msg = pw.communicate("%s\n" % password)[1]
        if pw.returncode != 0:
            raise MiddlewareError("Operation could not be performed. %s" % msg)

        if msg != "":
            log.debug("Command reports %s", msg)
        return crypt.crypt(password, crypt_makeSalt())

    def __smbpasswd(self, username, password):
        """
        Add the user ``username'' to samba using ``password'' as
        the current password

        Returns:
            True whether the user has been successfully added and False otherwise
        """

        # For domaincontroller mode, rely on RSAT for user modification
        if domaincontroller_enabled():
            return 0

        command = '/usr/local/bin/smbpasswd -D 0 -s -a "%s"' % (username)
        smbpasswd = self._pipeopen(command)
        smbpasswd.communicate("%s\n%s\n" % (password, password))
        return smbpasswd.returncode == 0

    def __issue_pwdchange(self, username, command, password):
        unix_hash = self.__pw_with_password(command, password)
        self.__smbpasswd(username, password)
        return unix_hash

    def user_create(self, username, fullname, password, uid=-1, gid=-1,
                    shell="/sbin/nologin",
                    homedir='/mnt', homedir_mode=0o755,
                    password_disabled=False):
        """Create a user.

        This goes and compiles the invocation needed to execute via pw(8),
        then goes and creates a home directory. Then it goes and adds the
        user via pw(8), and finally adds the user's to the samba user
        database. If adding the user fails for some reason, it will remove
        the directory.

        Required parameters:

        username - a textual identifier for the user (should conform to
                   all constraints with Windows, Unix and OSX usernames).
                   Example: 'root'.
        fullname - a textual 'humanized' identifier for the user. Example:
                   'Charlie Root'.
        password - passphrase used to login to the system; this is
                   ignored if password_disabled is True.

        Optional parameters:

        uid - uid for the user. Defaults to -1 (defaults to the next UID
              via pw(8)).
        gid - gid for the user. Defaults to -1 (defaults to the next GID
              via pw(8)).
        shell - login shell for a user when logging in interactively.
                Defaults to /sbin/nologin.
        homedir - where the user will be put, or /nonexistent if
                  the user doesn't need a directory; defaults to /mnt.
        homedir_mode - mode to use when creating the home directory;
                       defaults to 0755.
        password_disabled - should password based logins be allowed for
                            the user? Defaults to False.

        XXX: the default for the home directory seems like a bad idea.
             Should this be a required parameter instead, or default
             to /var/empty?
        XXX: seems like the password_disabled and password fields could
             be rolled into one property.
        XXX: the homedir mode isn't set today by the GUI; the default
             is set to the FreeBSD default when calling pw(8).
        XXX: smbpasswd errors aren't being caught today.
        XXX: invoking smbpasswd for each user add seems like an
             expensive operation.
        XXX: why are we returning the password hashes?

        Returns:
            A tuple of the user's UID, GID, the Unix encrypted password
            hash, and the encrypted SMB password hash.

        Raises:
            MiddlewareError - tried to create a home directory under a
                              subdirectory on the /mnt memory disk.
            MiddlewareError - failed to create the home directory for
                              the user.
            MiddlewareError - failed to run pw useradd successfully.
        """
        command = '/usr/sbin/pw useradd -n "%s" -o -c "%s" -d "%s" -s "%s"' % \
            (username, fullname, homedir, shell, )
        if password_disabled:
            command += ' -h -'
        else:
            command += ' -h 0'
        if uid >= 0:
            command += " -u %d" % (uid)
        if gid >= 0:
            command += " -g %d" % (gid)
        if homedir != '/nonexistent':
            # Populate the home directory with files from /usr/share/skel .
            command += ' -m'

        # Is this a new directory or not? Let's not nuke existing directories,
        # e.g. /, /root, /mnt/tank/my-dataset, etc ;).
        new_homedir = False

        if homedir != '/nonexistent':
            # Kept separate for cleanliness between formulating what to do
            # and executing the formulated plan.

            # You're probably wondering why pw -m doesn't suffice. Here's why:
            # 1. pw(8) doesn't create home directories if the base directory
            #    doesn't exist; example: if /mnt/tank/homes doesn't exist and
            #    the user specified /mnt/tank/homes/user, then the home
            #    directory won't be created.
            # 2. pw(8) allows me to specify /mnt/md_size (a regular file) for
            #    the home directory.
            # 3. If some other random path creation error occurs, it's already
            #    too late to roll back the user create.
            try:
                os.makedirs(homedir, mode=homedir_mode)
                if os.stat(homedir).st_dev == os.stat('/mnt').st_dev:
                    # HACK: ensure the user doesn't put their homedir under
                    # /mnt
                    # XXX: fix the GUI code and elsewhere to enforce this, then
                    # remove the hack.
                    raise MiddlewareError('Path for the home directory (%s) '
                                          'must be under a volume or dataset'
                                          % (homedir, ))
            except OSError as oe:
                if oe.errno == errno.EEXIST:
                    if not os.path.isdir(homedir):
                        raise MiddlewareError('Path for home directory already '
                                              'exists and is not a directory')
                else:
                    raise MiddlewareError('Failed to create the home directory '
                                          '(%s) for user: %s'
                                          % (homedir, str(oe)))
            else:
                new_homedir = True

        try:
            unix_hash = self.__issue_pwdchange(username, command, password)
            """
            Make sure to use -d 0 for pdbedit, otherwise it will bomb
            if CIFS debug level is anything different than 'Minimum'.
            If in domain controller mode, skip all together since it
            is expected that RSAT is used for user modifications.
            """
            smb_hash = '*'
            if not domaincontroller_enabled():
                smb_command = "/usr/local/bin/pdbedit -d 0 -w %s" % username
                smb_cmd = self._pipeopen(smb_command)
                smb_hash = smb_cmd.communicate()[0].split('\n')[0]
        except:
            if new_homedir:
                # Be as atomic as possible when creating the user if
                # commands failed to execute cleanly.
                shutil.rmtree(homedir)
            raise

        user = self.___getpwnam(username)
        return (user.pw_uid, user.pw_gid, unix_hash, smb_hash)

    def group_create(self, name):
        command = '/usr/sbin/pw group add "%s"' % (
            name,
        )
        proc = self._pipeopen(command)
        proc.communicate()
        if proc.returncode != 0:
            raise MiddlewareError(_('Failed to create group %s') % name)
        grnam = self.___getgrnam(name)
        return grnam.gr_gid

    def groupmap_list(self):
        command = "/usr/local/bin/net groupmap list"
        groupmap = []

        proc = self._pipeopen(command)
        out = proc.communicate()
        if proc.returncode != 0:
            return None

        out = out[0]
        lines = out.splitlines()
        for line in lines:
            m = re.match('^(?P<ntgroup>.+) \((?P<SID>S-[0-9\-]+)\) -> (?P<unixgroup>.+)$', line)
            if m:
                groupmap.append(m.groupdict())

        return groupmap

    def groupmap_add(self, unixgroup, ntgroup, type='local'):
        command = "/usr/local/bin/net groupmap add type=%s unixgroup='%s' ntgroup='%s'"

        ret = False
        proc = self._pipeopen(command % (
            type,
            unixgroup,
            ntgroup,
        ))
        proc.communicate()
        if proc.returncode == 0:
            ret = True

        return ret

    def groupmap_delete(self, ntgroup=None, sid=None):
        command = "/usr/local/bin/net groupmap delete "

        ret = False
        if not ntgroup and not sid:
            return ret

        if ntgroup:
            command = "%s ntgroup='%s'" % (command, ntgroup)
        elif sid:
            command = "%s sid='%s'" % (command, sid)

        proc = self._pipeopen(command)
        proc.communicate()
        if proc.returncode == 0:
            ret = True

        return ret

    def user_lock(self, username):
        self._system('/usr/local/bin/smbpasswd -d "%s"' % (username))
        self._system('/usr/sbin/pw lock "%s"' % (username))
        return self.user_gethashedpassword(username)

    def user_unlock(self, username):
        self._system('/usr/local/bin/smbpasswd -e "%s"' % (username))
        self._system('/usr/sbin/pw unlock "%s"' % (username))
        return self.user_gethashedpassword(username)

    def user_changepassword(self, username, password):
        """Changes user password"""
        command = '/usr/sbin/pw usermod "%s" -h 0' % (username)
        unix_hash = self.__issue_pwdchange(username, command, password)
        smb_hash = self.user_gethashedpassword(username)
        return (unix_hash, smb_hash)

    def user_gethashedpassword(self, username):
        """
        Get the samba hashed password for ``username''

        Returns:
            tuple -> (user password, samba hash)
        """

        """
        Make sure to use -d 0 for pdbedit, otherwise it will bomb
        if CIFS debug level is anything different than 'Minimum'
        """
        smb_command = "/usr/local/bin/pdbedit -d 0 -w %s" % username
        smb_cmd = self._pipeopen(smb_command)
        smb_hash = smb_cmd.communicate()[0].split('\n')[0]
        return smb_hash

    def user_deleteuser(self, username):
        """
        Delete a user using pw(8) utility

        Returns:
            bool
        """
        self._system('/usr/local/bin/smbpasswd -x "%s"' % (username))
        pipe = self._pipeopen('/usr/sbin/pw userdel "%s"' % (username, ))
        err = pipe.communicate()[1]
        if pipe.returncode != 0:
            log.warn("Failed to delete user %s: %s", username, err)
            return False
        return True

    def user_deletegroup(self, groupname):
        """
        Delete a group using pw(8) utility

        Returns:
            bool
        """
        pipe = self._pipeopen('/usr/sbin/pw groupdel "%s"' % (groupname, ))
        err = pipe.communicate()[1]
        if pipe.returncode != 0:
            log.warn("Failed to delete group %s: %s", groupname, err)
            return False
        return True

    def user_getnextuid(self):
        command = "/usr/sbin/pw usernext"
        pw = self._pipeopen(command)
        uid = pw.communicate()[0]
        if pw.returncode != 0:
            raise ValueError("Could not retrieve usernext")
        uid = uid.split(':')[0]
        return uid

    def user_getnextgid(self):
        command = "/usr/sbin/pw groupnext"
        pw = self._pipeopen(command)
        gid = pw.communicate()[0]
        if pw.returncode != 0:
            raise ValueError("Could not retrieve groupnext")
        return gid

    def save_pubkey(self, homedir, pubkey, username, groupname):
        homedir = str(homedir)
        pubkey = str(pubkey).strip()
        if pubkey:
            pubkey = '%s\n' % pubkey
        sshpath = '%s/.ssh' % (homedir)
        keypath = '%s/.ssh/authorized_keys' % (homedir)
        try:
            oldpubkey = open(keypath).read()
            if oldpubkey == pubkey:
                return
        except:
            pass

        saved_umask = os.umask(0o77)
        if not os.path.isdir(sshpath):
            os.makedirs(sshpath)
        if not os.path.isdir(sshpath):
            return  # FIXME: need better error reporting here
        if pubkey == '' and os.path.exists(keypath):
            os.unlink(keypath)
        else:
            fd = open(keypath, 'w')
            fd.write(pubkey)
            fd.close()
            self._system("""/usr/sbin/chown -R %s:%s "%s" """ % (username, groupname, sshpath))
        os.umask(saved_umask)

    def delete_pubkey(self, homedir):
        homedir = str(homedir)
        keypath = '%s/.ssh/authorized_keys' % (homedir, )
        if os.path.exists(keypath):
            try:
                os.unlink(keypath)
            finally:
                pass

    def path_to_smb_share(self, path):
        from freenasUI.sharing.models import CIFS_Share

        try:
            share = CIFS_Share.objects.get(cifs_path=path)
        except:
            share = None

        return share

    def smb_share_to_path(self, share): 
        from freenasUI.sharing.models import CIFS_Share

        try:
            path = CIFS_Share.objects.get(cifs_name=share)
        except:
            path = None

        return path

    def owner_to_SID(self, owner):
        if not owner:
            return None

        proc = self._pipeopen("/usr/local/bin/wbinfo -n '%s'" % owner)

        info, err = proc.communicate()
        if proc.returncode != 0:
            log.debug("owner_to_SID: error %s", err)
            return None

        try:
            SID = info.split(' ')[0].strip()
        except:
            SID = None

        log.debug("owner_to_SID: %s -> %s", owner, SID)
        return SID

    def group_to_SID(self, group):
        if not group:
            return None

        proc = self._pipeopen("/usr/local/bin/wbinfo -n '%s'" % group)

        info, err = proc.communicate()
        if proc.returncode != 0:
            log.debug("group_to_SID: error %s", err)
            return None

        try:
            SID = info.split(' ')[0].strip()
        except:
            SID = None

        log.debug("group_to_SID: %s -> %s", group, SID)
        return SID

    def sharesec_add(self, share, owner, group):
        if not share:
            return False

        log.debug("sharesec_add: adding '%s:%s' ACL on %s", owner, group, share)

        add_args = ""
        sharesec = "/usr/local/bin/sharesec"

        owner_SID = self.owner_to_SID(owner)
        group_SID = self.group_to_SID(group)

        if owner and owner_SID:
            add_args += ",%s:ALLOWED/0/FULL" %  owner_SID
        if group and group_SID: 
            add_args += ",%s:ALLOWED/0/FULL" % group_SID
        add_args = add_args.lstrip(',')

        ret = True
        if add_args: 
            add_cmd = "%s %s -a '%s'" % (sharesec, share, add_args)
            try:
                proc = self._pipeopen(add_cmd).communicate()
            except: 
                log.debug("sharesec_add: %s failed", add_cmd)
                ret = False

        return ret

    def sharesec_delete(self, share):
        if not share:
            return False

        log.debug("sharesec_delete: deleting ACL on %s", share)

        sharesec = "/usr/local/bin/sharesec"
        delete_cmd = "%s %s -D" % (sharesec, share)

        ret = True
        try:
            proc = self._pipeopen(delete_cmd).communicate()
        except: 
            log.debug("sharesec_delete: %s failed", delete_cmd)
            ret = False

        return ret

    def sharesec_reset(self, share, owner=None, group=None):
        if not share:
            return False

        log.debug("sharesec_reset: resetting %s to '%s:%s'", share, owner, group)

        self.sharesec_delete(share)
        return self.sharesec_add(share, owner, group)
   
    def winacl_reset(self, path, owner=None, group=None, exclude=None):
        if exclude is None:
            exclude = []

        if isinstance(owner, bytes):
            owner = owner.decode('utf-8')

        if isinstance(group, bytes):
            group = group.decode('utf-8')

        if isinstance(path, bytes):
            path = path.decode('utf-8')

        aclfile = os.path.join(path, ACL_WINDOWS_FILE)
        winexists = (ACL.get_acl_ostype(path) == ACL_FLAGS_OS_WINDOWS)
        if not winexists:
            open(aclfile, 'a').close()

        share = self.path_to_smb_share(path)
        self.sharesec_reset(share, owner, group)

        winacl = "/usr/local/bin/winacl"
        args = "-a reset"
        if owner is not None:
            args = "%s -O '%s'" % (args, owner)
        if group is not None:
            args = "%s -G '%s'" % (args, group)
        apply_paths = exclude_path(path, exclude)
        apply_paths = [(y, ' -r ') for y in apply_paths]
        if len(apply_paths) > 1:
            apply_paths.insert(0, (path, ''))
        for apath, flags in apply_paths:
            fargs = args + "%s -p '%s' -x" % (flags, apath)
            cmd = "%s %s" % (winacl, fargs)
            log.debug("winacl_reset: cmd = %s", cmd)
            self._system(cmd)

    def mp_change_permission(self, path='/mnt', user=None, group=None,
                             mode=None, recursive=False, acl='unix',
                             exclude=None):

        if exclude is None:
            exclude = []

        if isinstance(group, bytes):
            group = group.decode('utf-8')

        if isinstance(user, bytes):
            user = user.decode('utf-8')

        if isinstance(mode, bytes):
            mode = mode.decode('utf-8')

        if isinstance(path, bytes):
            path = path.decode('utf-8')

        winacl = os.path.join(path, ACL_WINDOWS_FILE)
        macacl = os.path.join(path, ACL_MAC_FILE)
        winexists = (ACL.get_acl_ostype(path) == ACL_FLAGS_OS_WINDOWS)
        if acl == 'windows':
            if not winexists:
                open(winacl, 'a').close()
                winexists = True
            if os.path.isfile(macacl):
                os.unlink(macacl)
        elif acl == 'mac':
            if winexists:
                os.unlink(winacl)
            if not os.path.isfile(macacl):
                open(macacl, 'a').close()
        elif acl == 'unix':
            if winexists:
                os.unlink(winacl)
                winexists = False
            if os.path.isfile(macacl):
                os.unlink(macacl)

        if winexists:
            script = "/usr/local/bin/winacl"
            args = ''
            if user is not None:
                args += " -O '%s'" % user
            if group is not None:
                args += " -G '%s'" % group
            args += " -a reset "
            if recursive:
                apply_paths = exclude_path(path, exclude)
                apply_paths = [(y, ' -r ') for y in apply_paths]
                if len(apply_paths) > 1:
                    apply_paths.insert(0, (path, ''))
            else:
                apply_paths = [(path, '')]
            for apath, flags in apply_paths:
                fargs = args + "%s -p '%s'" % (flags, apath)
                cmd = "%s %s" % (script, fargs)
                log.debug("XXX: CMD = %s", cmd)
                self._system(cmd)

        else:
            if recursive:
                apply_paths = exclude_path(path, exclude)
                apply_paths = [(y, '-R') for y in apply_paths]
                if len(apply_paths) > 1:
                    apply_paths.insert(0, (path, ''))
            else:
                apply_paths = [(path, '')]
            for apath, flags in apply_paths:
                if user is not None and group is not None:
                    self._system("/usr/sbin/chown %s '%s':'%s' '%s'" % (flags, user, group, apath))
                elif user is not None:
                    self._system("/usr/sbin/chown %s '%s' '%s'" % (flags, user, apath))
                elif group is not None:
                    self._system("/usr/sbin/chown %s :'%s' '%s'" % (flags, group, apath))
                if mode is not None:
                    self._system("/bin/chmod %s %s '%s'" % (flags, mode, apath))

        share = self.path_to_smb_share(path)
        if share:
            self.sharesec_reset(share, user, group)

    def mp_get_permission(self, path):
        if os.path.isdir(path):
            return stat.S_IMODE(os.stat(path)[stat.ST_MODE])

    def mp_get_owner(self, path):
        """Gets the owner/group for a given mountpoint.

        Defaults to root:wheel if the owner of the mountpoint cannot be found.

        XXX: defaulting to root:wheel is wrong if the users/groups are out of
             synch with the remote hosts. These cases should really raise
             Exceptions and be handled differently in the GUI.

        Raises:
            OSError - the path provided isn't a directory.
        """
        if os.path.isdir(path):
            stat_info = os.stat(path)
            uid = stat_info.st_uid
            gid = stat_info.st_gid
            try:
                pw = pwd.getpwuid(uid)
                user = pw.pw_name
            except KeyError:
                user = 'root'
            try:
                gr = grp.getgrgid(gid)
                group = gr.gr_name
            except KeyError:
                group = 'wheel'
            return (user, group, )
        raise OSError('Invalid mountpoint %s' % (path, ))

    def change_upload_location(self, path):
        vardir = "/var/tmp/firmware"

        self._system("/bin/rm -rf %s" % vardir)
        self._system("/bin/mkdir -p %s/.freenas" % path)
        self._system("/usr/sbin/chown www:www %s/.freenas" % path)
        self._system("/bin/chmod 755 %s/.freenas" % path)
        self._system("/bin/ln -s %s/.freenas %s" % (path, vardir))

    def create_upload_location(self):
        """
        Create a temporary location for manual update
        over a memory device (mdconfig) using UFS

        Raises:
            MiddlewareError
        """

        sw_name = get_sw_name()
        label = "%smdu" % (sw_name, )
        doc = self._geom_confxml()

        pref = doc.xpath(
            "//class[name = 'LABEL']/geom/"
            "provider[name = 'label/%s']/../consumer/provider/@ref" % (label, )
        )
        if not pref:
            proc = self._pipeopen("/sbin/mdconfig -a -t swap -s 2800m")
            mddev, err = proc.communicate()
            if proc.returncode != 0:
                raise MiddlewareError("Could not create memory device: %s" % err)

            self._system("/sbin/glabel create %s %s" % (label, mddev))

            proc = self._pipeopen("newfs /dev/label/%s" % (label, ))
            err = proc.communicate()[1]
            if proc.returncode != 0:
                raise MiddlewareError("Could not create temporary filesystem: %s" % err)

            self._system("/bin/rm -rf /var/tmp/firmware")
            self._system("/bin/mkdir -p /var/tmp/firmware")
            proc = self._pipeopen("mount /dev/label/%s /var/tmp/firmware" % (label, ))
            err = proc.communicate()[1]
            if proc.returncode != 0:
                raise MiddlewareError("Could not mount temporary filesystem: %s" % err)

        self._system("/usr/sbin/chown www:www /var/tmp/firmware")
        self._system("/bin/chmod 755 /var/tmp/firmware")

    def destroy_upload_location(self):
        """
        Destroy a temporary location for manual update
        over a memory device (mdconfig) using UFS

        Raises:
            MiddlewareError

        Returns:
            bool
        """

        sw_name = get_sw_name()
        label = "%smdu" % (sw_name, )
        doc = self._geom_confxml()

        pref = doc.xpath(
            "//class[name = 'LABEL']/geom/"
            "provider[name = 'label/%s']/../consumer/provider/@ref" % (label, )
        )
        if not pref:
            return False
        prov = doc.xpath("//class[name = 'MD']//provider[@id = '%s']/name" % pref[0])
        if not prov:
            return False

        mddev = prov[0].text

        self._system("umount /dev/label/%s" % (label, ))
        proc = self._pipeopen("mdconfig -d -u %s" % (mddev, ))
        err = proc.communicate()[1]
        if proc.returncode != 0:
            raise MiddlewareError("Could not destroy memory device: %s" % err)

        return True

    def get_update_location(self):
        syspath = self.system_dataset_path()
        if syspath:
            return '%s/update' % syspath
        return '/var/tmp/update'

    def validate_update(self, path):

        os.chdir(os.path.dirname(path))

        # XXX: ugly
        self._system("rm -rf */")

        percent = 0
        with open('/tmp/.extract_progress', 'w') as fp:
            fp.write("2|%d\n" % percent)
            fp.flush()
            with open('/tmp/.upgrade_extract', 'w') as f:
                size = os.stat(path).st_size
                proc = subprocess.Popen([
                    "/usr/bin/tar",
                    "-xSJpf",  # -S for sparse
                    path,
                ], stderr=f, encoding='utf8')
                RE_TAR = re.compile(r"^In: (\d+)", re.M | re.S)
                while True:
                    if proc.poll() is not None:
                        break
                    try:
                        os.kill(proc.pid, signal.SIGINFO)
                    except:
                        break
                    time.sleep(1)
                    # TODO: We don't need to read the whole file
                    with open('/tmp/.upgrade_extract', 'r') as f2:
                        line = f2.read()
                    reg = RE_TAR.findall(line)
                    if reg:
                        current = Decimal(reg[-1])
                        percent = int((current / size) * 100)
                        fp.write("2|%d\n" % percent)
                        fp.flush()
            err = proc.communicate()[1]
            if proc.returncode != 0:
                os.chdir('/')
                raise MiddlewareError(
                    'The firmware image is invalid, make sure to use .txz file: %s' % err
                )
            fp.write("3|\n")
            fp.flush()
        os.unlink('/tmp/.extract_progress')
        os.chdir('/')
        return True

    def apply_update(self, path):
        from freenasUI.system.views import INSTALLFILE
        import freenasOS.Configuration as Configuration
        dirpath = os.path.dirname(path)
        open(INSTALLFILE, 'w').close()
        try:
            subprocess.check_output(
                '/usr/local/bin/manifest_util sequence 2> /dev/null > {}/SEQUENCE'.format(dirpath),
                shell=True,
            )
            conf = Configuration.Configuration()
            with open('{}/SERVER'.format(dirpath), 'w') as f:
                f.write('%s' % conf.UpdateServerName())
            subprocess.check_output(
                [
                    '/usr/local/bin/freenas-update',
                    '-C', dirpath,
                    'update',
                ],
                stderr=subprocess.PIPE,
            )
        except subprocess.CalledProcessError as cpe:
            raise MiddlewareError('Failed to apply update %s: %s' % (str(cpe), cpe.output))
        finally:
            os.chdir('/')
            try:
                os.unlink(path)
            except OSError:
                pass
            try:
                os.unlink(INSTALLFILE)
            except OSError:
                pass
        open(NEED_UPDATE_SENTINEL, 'w').close()

    def umount_filesystems_within(self, path):
        """
        Try to umount filesystems within a certain path

        Raises:
            MiddlewareError - Could not umount
        """
        for mounted in get_mounted_filesystems():
            if mounted['fs_file'].startswith(path):
                if not umount(mounted['fs_file']):
                    raise MiddlewareError('Unable to umount %s' % (
                        mounted['fs_file'],
                    ))

    def get_plugin_upload_path(self):
        from freenasUI.jails.models import JailsConfiguration

        jc = JailsConfiguration.objects.order_by("-id")[0]
        plugin_upload_path = "%s/%s" % (jc.jc_path, ".plugins")

        if not os.path.exists(plugin_upload_path):
            self._system("/bin/mkdir -p %s" % plugin_upload_path)
            self._system("/usr/sbin/chown www:www %s" % plugin_upload_path)
            self._system("/bin/chmod 755 %s" % plugin_upload_path)

        return plugin_upload_path

    def install_pbi(self, pjail, newplugin, pbifile="/var/tmp/firmware/pbifile.pbi"):
        log.debug("install_pbi: pjail = %s", pjail)
        """
        Install a .pbi file into the plugins jail

        Returns:
            bool: installation successful?

        Raises::
            MiddlewareError: pbi_add failed
        """
        from freenasUI.services.models import RPCToken
        from freenasUI.plugins.models import Plugins
        from freenasUI.jails.models import JailsConfiguration
        ret = False

        if 'PATH' in os.environ:
            paths = os.environ['PATH']
            parts = paths.split(':')
            if '/usr/local/sbin' not in parts:
                paths = "%s:%s" % (paths, '/usr/local/sbin')
                os.environ['PATH'] = paths

        open('/tmp/.plugin_upload_install', 'w+').close()

        if not pjail:
            log.debug("install_pbi: pjail is NULL")
            return False

        if not self.pluginjail_running(pjail=pjail):
            log.debug("install_pbi: pjail is is not running")
            return False

        wjail = None
        wlist = Warden().cached_list()
        for wj in wlist:
            wj = WardenJail(**wj)
            if wj.host == pjail:
                wjail = wj
                break

        if wjail is None:
            raise MiddlewareError(
                "The plugins jail is not running, start it before proceeding"
            )

        jail = None
        for j in Jls():
            if j.hostname == wjail.host:
                jail = j
                break

        # this stuff needs better error checking.. .. ..
        if jail is None:
            raise MiddlewareError(
                "The plugins jail is not running, start it before proceeding"
            )

        jc = JailsConfiguration.objects.order_by("-id")[0]

        pjail_path = "%s/%s" % (jc.jc_path, wjail.host)
        plugins_path = "%s/%s" % (pjail_path, ".plugins")
        tmpdir = "%s/var/tmp" % pjail_path

        saved_tmpdir = None
        if 'TMPDIR' in os.environ:
            saved_tmpdir = os.environ['TMPDIR']
        os.environ['TMPDIR'] = tmpdir

        log.debug("install_pbi: pjail_path = %s, plugins_path = %s", pjail_path, plugins_path)

        pbi = pbiname = prefix = name = version = arch = None
        p = pbi_add(flags=PBI_ADD_FLAGS_INFO, pbi=pbifile)
        out = p.info(False, -1, 'pbi information for', 'prefix', 'name', 'version', 'arch')

        if not out:
            if saved_tmpdir:
                os.environ['TMPDIR'] = saved_tmpdir
            else:
                del os.environ['TMPDIR']
            raise MiddlewareError(
                "This file was not identified as in PBI "
                "format, it might as well be corrupt."
            )

        for pair in out:
            (var, val) = pair.split('=', 1)

            var = var.lower()
            if var == 'pbi information for':
                pbiname = val
                pbi = "%s.pbi" % val

            elif var == 'prefix':
                prefix = val

            elif var == 'name':
                name = val

            elif var == 'version':
                version = val

            elif var == 'arch':
                arch = val

        info = pbi_info(flags=PBI_INFO_FLAGS_VERBOSE)
        res = info.run(jail=True, jid=jail.jid)
        if res[0] == 0 and res[1]:
            plugins = re.findall(r'^Name: (?P<name>\w+)$', res[1], re.M)
            if name in plugins:
                # FIXME: do pbi_update instead
                pass

        if pbifile == "/var/tmp/firmware/pbifile.pbi":
            self._system("/bin/mv /var/tmp/firmware/pbifile.pbi %s/%s" % (plugins_path, pbi))

        p = pbi_add(
            flags=PBI_ADD_FLAGS_NOCHECKSIG | PBI_ADD_FLAGS_FORCE,
            pbi="%s/%s" % ("/.plugins", pbi)
        )
        res = p.run(jail=True, jid=jail.jid)
        if res and res[0] == 0:
            qs = Plugins.objects.filter(plugin_name=name)
            if qs.count() > 0:
                if qs[0].plugin_jail == pjail:
                    log.warn("Plugin named %s already exists in database, "
                             "overwriting.", name)
                    plugin = qs[0]
                else:
                    plugin = Plugins()
            else:
                plugin = Plugins()

            plugin.plugin_path = prefix
            plugin.plugin_enabled = True
            plugin.plugin_ip = jail.ip or '-'
            plugin.plugin_name = name
            plugin.plugin_arch = arch
            plugin.plugin_version = version
            plugin.plugin_pbiname = pbiname
            plugin.plugin_jail = wjail.host

            # icky, icky icky, this is how we roll though.
            port = 12345
            qs = Plugins.objects.order_by('-plugin_port')
            if qs.count() > 0:
                port = int(qs[0].plugin_port)

            plugin.plugin_port = port + 1

            """
            Check freenas file within pbi dir for settings
            Currently the API only looks for api_version
            """
            out = Jexec(jid=jail.jid, command="cat %s/freenas" % prefix).run()
            if out and out[0] == 0:
                for line in out[1].splitlines():
                    line = line.strip()
                    if not line:
                        continue

                    key, value = [i.strip() for i in line.split(':', 1)]
                    key = key.lower()
                    value = value.strip()
                    if key in ('api_version', ):
                        setattr(plugin, 'plugin_%s' % (key, ), value)

            rpctoken = RPCToken.new()
            plugin.plugin_secret = rpctoken

            plugin_path = "%s/%s" % (pjail_path, plugin.plugin_path)
            oauth_file = "%s/%s" % (plugin_path, ".oauth")

            log.debug(
                "install_pbi: plugin_path = %s, oauth_file = %s",
                plugin_path,
                oauth_file
            )

            with open(oauth_file, 'w') as f:
                os.chmod(oauth_file, 0o600)
                f.write("key = %s\n" % rpctoken.key)
                f.write("secret = %s\n" % rpctoken.secret)

            try:
                log.debug("install_pbi: trying to save plugin to database")
                plugin.save()
                newplugin.append(plugin)
                log.debug("install_pbi: plugin saved to database")
                ret = True
            except Exception as e:
                log.debug("install_pbi: FAIL! %s", e)
                ret = False

        elif res and res[0] != 0:
            # pbid seems to return 255 for any kind of error
            # lets use error str output to find out what happenned
            if re.search(r'failed checksum', res[1], re.I | re.S | re.M):
                raise MiddlewareError(
                    "The file %s seems to be "
                    "corrupt, please try download it again." % (pbiname, )
                )
            if saved_tmpdir:
                os.environ['TMPDIR'] = saved_tmpdir
            raise MiddlewareError(p.error)

        log.debug("install_pbi: everything went well, returning %s", ret)
        if saved_tmpdir:
            os.environ['TMPDIR'] = saved_tmpdir
        else:
            del os.environ['TMPDIR']
        return ret

    def _get_pbi_info(self, pbifile):
        pbi = pbiname = prefix = name = version = arch = None

        p = pbi_add(flags=PBI_ADD_FLAGS_INFO, pbi=pbifile)
        out = p.info(False, -1, 'pbi information for', 'prefix', 'name', 'version', 'arch')

        if not out:
            raise MiddlewareError(
                "This file was not identified as in PBI format, it might as "
                "well be corrupt."
            )

        for pair in out:
            (var, val) = pair.split('=', 1)
            log.debug("XXX: var = %s, val = %s", var, val)

            var = var.lower()
            if var == 'pbi information for':
                pbiname = val
                pbi = "%s.pbi" % val

            elif var == 'prefix':
                prefix = val

            elif var == 'name':
                name = val

            elif var == 'version':
                version = val

            elif var == 'arch':
                arch = val

        return pbi, pbiname, prefix, name, version, arch

    def _get_plugin_info(self, name):
        from freenasUI.plugins.models import Plugins
        plugin = None

        qs = Plugins.objects.filter(plugin_name__iexact=name)
        if qs.count() > 0:
            plugin = qs[0]

        return plugin

    def update_pbi(self, plugin=None):
        from freenasUI.jails.models import JailsConfiguration, JailMountPoint
        from freenasUI.services.models import RPCToken
        from freenasUI.common.pipesubr import pipeopen
        ret = False

        if not plugin:
            raise MiddlewareError("plugin could not be found and is NULL")

        if 'PATH' in os.environ:
            paths = os.environ['PATH']
            parts = paths.split(':')
            if '/usr/local/sbin' not in parts:
                paths = "%s:%s" % (paths, '/usr/local/sbin')
                os.environ['PATH'] = paths

        log.debug("XXX: update_pbi: starting")

        open('/tmp/.plugin_upload_update', 'w+').close()

        if not plugin:
            raise MiddlewareError("plugin is NULL")

        (c, conn) = self._open_db()
        try:
            c.execute("SELECT plugin_jail FROM plugins_plugins WHERE id = %d" % plugin.id)
            row = c.fetchone()
        finally:
            conn.close()
        if not row:
            log.debug("update_pbi: plugins plugin not in database")
            return False

        jail_name = row[0]

        jail = None
        for j in Jls():
            if j.hostname == jail_name:
                jail = j
                break

        if jail is None:
            return ret

        jc = JailsConfiguration.objects.order_by("-id")[0]

        mountpoints = JailMountPoint.objects.filter(jail=jail_name)
        for mp in mountpoints:
            if not mp.mounted:
                continue
            fp = "%s/%s%s" % (jc.jc_path, jail_name, mp.destination)
            p = pipeopen("/sbin/umount -f '%s'" % fp)
            out = p.communicate()
            if p.returncode != 0:
                raise MiddlewareError(out[1])

        jail_root = jc.jc_path
        jail_path = "%s/%s" % (jail_root, jail_name)
        plugins_path = "%s/%s" % (jail_path, ".plugins")

        # Get new PBI settings
        newpbi, newpbiname, newprefix, newname, newversion, newarch = self._get_pbi_info(
            "/var/tmp/firmware/pbifile.pbi")

        log.debug("XXX: newpbi = %s", newpbi)
        log.debug("XXX: newpbiname = %s", newpbiname)
        log.debug("XXX: newprefix = %s", newprefix)
        log.debug("XXX: newname = %s", newname)
        log.debug("XXX: newversion = %s", newversion)
        log.debug("XXX: newarch = %s", newarch)

        pbitemp = "/var/tmp/pbi"
        oldpbitemp = "%s/old" % pbitemp
        newpbitemp = "%s/new" % pbitemp

        newpbifile = "%s/%s" % (plugins_path, newpbi)
        oldpbifile = "%s/%s.pbi" % (plugins_path, plugin.plugin_pbiname)

        log.debug("XXX: oldpbifile = %s", oldpbifile)
        log.debug("XXX: newpbifile = %s", newpbifile)

        # Rename PBI to it's actual name
        self._system("/bin/mv /var/tmp/firmware/pbifile.pbi %s" % newpbifile)

        # Create a temporary directory to place old, new, and PBI patch files
        out = Jexec(jid=jail.jid, command="/bin/mkdir -p %s" % oldpbitemp).run()
        out = Jexec(jid=jail.jid, command="/bin/mkdir -p %s" % newpbitemp).run()
        out = Jexec(jid=jail.jid, command="/bin/rm -f %s/*" % pbitemp).run()
        if out[0] != 0:
            raise MiddlewareError(
                "There was a problem cleaning up the PBI temp dirctory"
            )

        pbiname = newpbiname
        oldpbiname = "%s.pbi" % plugin.plugin_pbiname
        newpbiname = "%s.pbi" % newpbiname

        log.debug("XXX: oldpbiname = %s", oldpbiname)
        log.debug("XXX: newpbiname = %s", newpbiname)

        self.umount_filesystems_within("%s%s" % (jail_path, newprefix))

        # Create a PBI from the installed version
        p = pbi_create(
            flags=PBI_CREATE_FLAGS_BACKUP | PBI_CREATE_FLAGS_OUTDIR,
            outdir=oldpbitemp,
            pbidir=plugin.plugin_pbiname,
        )
        out = p.run(True, jail.jid)
        if out[0] != 0:
            raise MiddlewareError("There was a problem creating the PBI")

        # Copy the old PBI over to our temporary PBI workspace
        out = Jexec(jid=jail.jid, command="/bin/cp %s/%s /.plugins/old.%s" % (
            oldpbitemp, oldpbiname, oldpbiname)).run()
        if out[0] != 0:
            raise MiddlewareError("Unable to copy old PBI file to plugins directory")

        oldpbifile = "%s/%s" % (oldpbitemp, oldpbiname)
        newpbifile = "%s/%s" % (newpbitemp, newpbiname)

        log.debug("XXX: oldpbifile = %s", oldpbifile)
        log.debug("XXX: newpbifile = %s", newpbifile)

        # Copy the new PBI over to our temporary PBI workspace
        out = Jexec(jid=jail.jid, command="/bin/cp /.plugins/%s %s/" % (
            newpbiname, newpbitemp)).run()
        if out[0] != 0:
            raise MiddlewareError("Unable to copy new PBI file to plugins directory")

        # Now we make the patch for the PBI upgrade
        p = pbi_makepatch(
            flags=PBI_MAKEPATCH_FLAGS_OUTDIR | PBI_MAKEPATCH_FLAGS_NOCHECKSIG,
            outdir=pbitemp,
            oldpbi=oldpbifile,
            newpbi=newpbifile,
        )
        out = p.run(True, jail.jid)
        if out[0] != 0:
            raise MiddlewareError("Unable to make a PBI patch")

        pbpfile = "%s-%s_to_%s-%s.pbp" % (
            plugin.plugin_name.lower(),
            plugin.plugin_version,
            newversion,
            plugin.plugin_arch,
        )

        log.debug("XXX: pbpfile = %s", pbpfile)

        fullpbppath = "%s/%s/%s" % (jail_path, pbitemp, pbpfile)
        log.debug("XXX: fullpbppath = %s", fullpbppath)

        if not os.access(fullpbppath, os.F_OK):
            raise MiddlewareError("Unable to create PBP file")

        # Apply the upgrade patch to upgrade the PBI to the new version
        p = pbi_patch(
            flags=PBI_PATCH_FLAGS_OUTDIR | PBI_PATCH_FLAGS_NOCHECKSIG,
            outdir=pbitemp,
            pbp="%s/%s" % (pbitemp, pbpfile),
        )
        out = p.run(True, jail.jid)
        if out[0] != 0:
            raise MiddlewareError("Unable to patch the PBI")

        # Update the database with the new PBI version
        plugin.plugin_path = newprefix
        plugin.plugin_name = newname
        plugin.plugin_arch = newarch
        plugin.plugin_version = newversion
        plugin.plugin_pbiname = pbiname

        try:
            log.debug("XXX: plugin.save()")
            plugin.save()
            ret = True
            log.debug("XXX: plugin.save(), WE ARE GOOD.")

        except Exception as e:
            raise MiddlewareError(_(e))

        rpctoken = RPCToken.objects.filter(pk=plugin.id)
        if not rpctoken:
            raise MiddlewareError(_("No RPC Token!"))
        rpctoken = rpctoken[0]

        plugin_path = "%s/%s" % (jail_path, plugin.plugin_path)
        oauth_file = "%s/%s" % (plugin_path, ".oauth")

        log.debug(
            "update_pbi: plugin_path = %s, oauth_file = %s",
            plugin_path,
            oauth_file,
        )

        with open(oauth_file, 'w') as f:
            os.chmod(oauth_file, 0o600)
            f.write("key = %s\n" % rpctoken.key)
            f.write("secret = %s\n" % rpctoken.secret)

        self._system("/usr/sbin/service ix-plugins forcestop %s:%s" % (jail, newname))
        self._system("/usr/sbin/service ix-plugins forcestart %s:%s" % (jail, newname))

        for mp in mountpoints:
            fp = "%s/%s%s" % (jc.jc_path, jail_name, mp.destination)
            p = pipeopen("/sbin/mount_nullfs '%s' '%s'" % (mp.source, fp))
            out = p.communicate()
            if p.returncode != 0:
                raise MiddlewareError(out[1])

        log.debug("XXX: update_pbi: returning %s", ret)
        return ret

    def delete_pbi(self, plugin):
        ret = False

        if not plugin.id:
            log.debug("delete_pbi: plugins plugin not in database")
            return False

        jail_name = plugin.plugin_jail

        jail = None
        for j in Jls():
            if j.hostname == jail_name:
                jail = j
                break

        if jail is None:
            return ret

        jail_path = j.path

        info = pbi_info(flags=PBI_INFO_FLAGS_VERBOSE)
        res = info.run(jail=True, jid=jail.jid)
        plugins = re.findall(r'^Name: (?P<name>\w+)$', res[1], re.M)

        # Plugin is not installed in the jail at all
        if res[0] == 0 and plugin.plugin_name not in plugins:
            return True

        pbi_path = os.path.join(
            jail_path,
            jail_name,
            "usr/pbi",
            "%s-%s" % (plugin.plugin_name, platform.machine()),
        )
        self.umount_filesystems_within(pbi_path)

        p = pbi_delete(pbi=plugin.plugin_pbiname)
        res = p.run(jail=True, jid=jail.jid)
        if res and res[0] == 0:
            try:
                plugin.delete()
                ret = True

            except Exception as err:
                log.debug("delete_pbi: unable to delete pbi %s from database (%s)", plugin, err)
                ret = False

        return ret

    def contains_jail_root(self, path):
        try:
            rpath = os.path.realpath(path)
        except Exception as e:
            log.debug("realpath %s: %s", path, e)
            return False

        rpath = os.path.normpath(rpath)

        try:
            os.stat(rpath)
        except Exception as e:
            log.debug("stat %s: %s", rpath, e)
            return False

        (c, conn) = self._open_db()
        try:
            c.execute("SELECT jc_path FROM jails_jailsconfiguration LIMIT 1")
            row = c.fetchone()
        finally:
            conn.close()
        if not row:
            log.debug("contains_jail_root: jails not configured")
            return False

        try:
            jail_root = os.path.realpath(row[0])
        except Exception as e:
            log.debug("realpath %s: %s", jail_root, e)
            return False

        jail_root = os.path.normpath(jail_root)

        try:
            os.stat(jail_root)
        except Exception as e:
            log.debug("stat %s: %s", jail_root, e)
            return False

        if jail_root.startswith(rpath):
            return True

        return False

    def delete_plugins(self, force=False):
        from freenasUI.plugins.models import Plugins
        for p in Plugins.objects.all():
            p.delete(force=force)

    def get_volume_status(self, name, fs):
        status = 'UNKNOWN'
        if fs == 'ZFS':
            p1 = self._pipeopen('zpool list -H -o health %s' % str(name), logger=None)
            if p1.wait() == 0:
                status = p1.communicate()[0].strip('\n')
        elif fs == 'UFS':

            provider = self.get_label_consumer('ufs', name)
            if provider is None:
                return 'UNKNOWN'
            gtype = provider.xpath("../../name")[0].text

            if gtype in ('MIRROR', 'STRIPE', 'RAID3'):

                search = provider.xpath("../config/State")
                if len(search) > 0:
                    status = search[0].text

            else:
                p1 = self._pipeopen('mount|grep "/dev/ufs/%s"' % (name, ))
                p1.communicate()
                if p1.returncode == 0:
                    status = 'HEALTHY'
                else:
                    status = 'DEGRADED'

        if status in ('UP', 'COMPLETE', 'ONLINE'):
            status = 'HEALTHY'
        return status

    def checksum(self, path, algorithm='sha256'):
        algorithm2map = {
            'sha256': '/sbin/sha256 -q',
        }
        hasher = self._pipeopen('%s %s' % (algorithm2map[algorithm], path))
        sum = hasher.communicate()[0].split('\n')[0]
        return sum

    def get_disks(self, unused=False):
        """
        Grab usable disks and pertinent info about them
        This accounts for:
            - all the disks the OS found
                (except the ones that are providers for multipath)
            - multipath geoms providers

        Arguments:
            unused(bool) - return only disks unused by volume or extent disk

        Returns:
            Dict of disks
        """
        disksd = {}

        disks = self.__get_disks()

        """
        Replace devnames by its multipath equivalent
        """
        for mp in self.multipath_all():
            for dev in mp.devices:
                if dev in disks:
                    disks.remove(dev)
            disks.append(mp.devname)

        for disk in disks:
            info = self._pipeopen('/usr/sbin/diskinfo %s' % disk).communicate()[0].split('\t')
            if len(info) > 3:
                disksd.update({
                    disk: {
                        'devname': info[0],
                        'capacity': info[2],
                    },
                })

        for mp in self.multipath_all():
            for consumer in mp.consumers:
                if consumer.lunid and mp.devname in disksd:
                    disksd[mp.devname]['ident'] = consumer.lunid
                    break

        if unused:
            """
            Remove disks that are in use by volumes or disk extent
            """
            from freenasUI.storage.models import Volume
            from freenasUI.services.models import iSCSITargetExtent

            for v in Volume.objects.all():
                for d in v.get_disks():
                    if d in disksd:
                        del disksd[d]

            for e in iSCSITargetExtent.objects.filter(iscsi_target_extent_type='Disk'):
                d = e.get_device()[5:]
<<<<<<< HEAD
                if d in diskd:
=======
                if d in disksd:
>>>>>>> d10e7b81
                    del disksd[d]

        return disksd

    def get_partitions(self, try_disks=True):
        disks = list(self.get_disks().keys())
        partitions = {}
        for disk in disks:

            listing = glob.glob('/dev/%s[a-fps]*' % disk)
            if try_disks is True and len(listing) == 0:
                listing = [disk]
            for part in list(listing):
                toremove = len([i for i in listing if i.startswith(part) and i != part]) > 0
                if toremove:
                    listing.remove(part)

            for part in listing:
                p1 = Popen(["/usr/sbin/diskinfo", part], stdin=PIPE, stdout=PIPE, encoding='utf8')
                info = p1.communicate()[0].split('\t')
                partitions.update({
                    part: {
                        'devname': info[0].replace("/dev/", ""),
                        'capacity': info[2]
                    },
                })
        return partitions

    def precheck_partition(self, dev, fstype):

        if fstype == 'UFS':
            p1 = self._pipeopen("/sbin/fsck_ufs -p %s" % dev)
            p1.communicate()
            if p1.returncode == 0:
                return True
        elif fstype == 'NTFS':
            return True
        elif fstype == 'MSDOSFS':
            p1 = self._pipeopen("/sbin/fsck_msdosfs -p %s" % dev)
            p1.communicate()
            if p1.returncode == 0:
                return True
        elif fstype == 'EXT2FS':
            p1 = self._pipeopen("/sbin/fsck_ext2fs -p %s" % dev)
            p1.communicate()
            if p1.returncode == 0:
                return True

        return False

    def label_disk(self, label, dev, fstype=None):
        """
        Label the disk being manually imported
        Currently UFS, NTFS, MSDOSFS and EXT2FS are supported
        """

        if fstype == 'UFS':
            p1 = Popen(["/sbin/tunefs", "-L", label, dev], stdin=PIPE, stdout=PIPE)
        elif fstype == 'NTFS':
            p1 = Popen(["/usr/local/sbin/ntfslabel", dev, label], stdin=PIPE, stdout=PIPE)
        elif fstype == 'MSDOSFS':
            p1 = Popen(["/usr/local/bin/mlabel", "-i", dev, "::%s" % label], stdin=PIPE, stdout=PIPE)
        elif fstype == 'EXT2FS':
            p1 = Popen(["/usr/local/sbin/tune2fs", "-L", label, dev], stdin=PIPE, stdout=PIPE)
        elif fstype is None:
            p1 = Popen(["/sbin/geom", "label", "label", label, dev], stdin=PIPE, stdout=PIPE)
        else:
            return False, 'Unknown fstype %r' % fstype
        err = p1.communicate()[1]
        if p1.returncode == 0:
            return True, ''
        return False, err

    def disk_check_clean(self, disk):
        doc = self._geom_confxml()
        search = doc.xpath("//class[name = 'PART']/geom[name = '%s']" % disk)
        if len(search) > 0:
            return False
        return True

    def detect_volumes(self, extra=None):
        """
        Responsible to detect existing volumes by running zpool commands

        Used by: Automatic Volume Import
        """

        volumes = []
        doc = self._geom_confxml()

        pool_name = re.compile(r'pool: (?P<name>%s).*?id: (?P<id>\d+)' % (zfs.ZPOOL_NAME_RE, ), re.I | re.M | re.S)
        p1 = self._pipeopen("zpool import")
        res = p1.communicate()[0]

        for pool, zid in pool_name.findall(res):
            # get status part of the pool
            status = res.split('id: %s\n' % zid)[1].split('pool:')[0]
            try:
                roots = zfs.parse_status(pool, doc, 'id: %s\n%s' % (zid, status))
            except Exception as e:
                log.warn("Error parsing %s: %s", pool, e)
                continue

            if roots['data'].status != 'UNAVAIL':
                volumes.append({
                    'label': pool,
                    'type': 'zfs',
                    'id': roots.id,
                    'group_type': 'none',
                    'cache': roots['cache'].dump() if roots['cache'] else None,
                    'log': roots['logs'].dump() if roots['logs'] else None,
                    'spare': roots['spares'].dump() if roots['spares'] else None,
                    'disks': roots['data'].dump(),
                })

        return volumes

    def zfs_import(self, name, id=None):
        if id is not None:
            imp = self._pipeopen('zpool import -f -R /mnt %s' % id)
        else:
            imp = self._pipeopen('zpool import -f -R /mnt %s' % name)
        stdout, stderr = imp.communicate()
        if imp.returncode == 0:
            # Reset all mountpoints in the zpool
            self.zfs_inherit_option(name, 'mountpoint', True)
            # Remember the pool cache
            self._system("zpool set cachefile=/data/zfs/zpool.cache %s" % (name))
            # These should probably be options that are configurable from the GUI
            self._system("zfs set aclmode=passthrough '%s'" % name)
            self._system("zfs set aclinherit=passthrough '%s'" % name)
            return True
        else:
            log.error("Importing %s [%s] failed with: %s", name, id, stderr)
        return False

    def _encvolume_detach(self, volume, destroy=False):
        """Detach GELI providers after detaching volume."""
        """See bug: #3964"""
        if volume.vol_encrypt > 0:
            for ed in volume.encrypteddisk_set.all():
                try:
                    self.geli_detach(ed.encrypted_provider)
                except Exception as ee:
                    log.warn(str(ee))
                if destroy:
                    try:
                        # bye bye data, it was nice knowing ya
                        self.geli_clear(ed.encrypted_provider)
                    except Exception as ee:
                        log.warn(str(ee))
                    try:
                        os.remove(volume.get_geli_keyfile())
                    except Exception as ee:
                        log.warn(str(ee))

    def volume_detach(self, volume):
        """Detach a volume from the system

        This either executes exports a zpool or umounts a generic volume (e.g.
        NTFS, UFS, etc).

        In the event that the volume is still in use in the OS, the end-result
        is implementation defined depending on the filesystem, and the set of
        commands used to export the filesystem.

        Finally, this method goes and cleans up the mountpoint. This is a
        sanity check to ensure that things are in synch.

        XXX: recursive unmounting / needs for recursive unmounting here might
             be a good idea.
        XXX: better feedback about files in use might be a good idea...
             someday. But probably before getting to this point. This is a
             tricky problem to fix in a way that doesn't unnecessarily suck up
             resources, but also ensures that the user is provided with
             meaningful data.
        XXX: this doesn't work with the alternate mountpoint functionality
             available in UFS volumes.

        Parameters:
            vol_name: a textual name for the volume, e.g. tank, stripe, etc.
            vol_fstype: the filesystem type for the volume; valid values are:
                        'EXT2FS', 'MSDOSFS', 'UFS', 'ZFS'.

        Raises:
            MiddlewareError: the volume could not be detached cleanly.
            MiddlewareError: the volume's mountpoint couldn't be removed.
        """

        vol_name = volume.vol_name
        vol_fstype = volume.vol_fstype

        succeeded = False
        provider = None

        vol_mountpath = self.__get_mountpath(vol_name, vol_fstype)
        if vol_fstype == 'ZFS':
            cmd = 'zpool export %s' % (vol_name)
            cmdf = 'zpool export -f %s' % (vol_name)
        else:
            cmd = 'umount %s' % (vol_mountpath)
            cmdf = 'umount -f %s' % (vol_mountpath)
            provider = self.get_label_consumer('ufs', vol_name)

        self.stop("syslogd")

        p1 = self._pipeopen(cmd)
        stdout, stderr = p1.communicate()
        if p1.returncode == 0:
            succeeded = True
        else:
            p1 = self._pipeopen(cmdf)
            stdout, stderr = p1.communicate()

        if vol_fstype != 'ZFS':
            geom_type = provider.xpath("../../name")[0].text.lower()
            if geom_type in ('mirror', 'stripe', 'raid3'):
                g_name = provider.xpath("../name")[0].text
                self._system("geom %s stop %s" % (geom_type, g_name))

        self.start("syslogd")

        if not succeeded and p1.returncode:
            raise MiddlewareError('Failed to detach %s with "%s" (exited '
                                  'with %d): %s' %
                                  (vol_name, cmd, p1.returncode, stderr))

        self._encvolume_detach(volume)
        self.__rmdir_mountpoint(vol_mountpath)

    def volume_import(self, volume_name, volume_id, key=None, passphrase=None, enc_disks=None):
        from django.db import transaction
        from freenasUI.storage.models import Disk, EncryptedDisk, Scrub, Volume
        from freenasUI.sharing.models import AFP_Share, CIFS_Share, NFS_Share_Path, WebDAV_Share
        from freenasUI.system.alert import alertPlugins

        if enc_disks is None:
            enc_disks = []

        passfile = None
        if key and passphrase:
            encrypt = 2
            passfile = tempfile.mktemp(dir='/tmp/')
            with open(passfile, 'w') as f:
                os.chmod(passfile, 600)
                f.write(passphrase)
        elif key:
            encrypt = 1
        else:
            encrypt = 0

        try:
            with transaction.atomic():
                volume = Volume(
                    vol_name=volume_name,
                    vol_fstype='ZFS',
                    vol_encrypt=encrypt)
                volume.save()
                if encrypt > 0:
                    if not os.path.exists(GELI_KEYPATH):
                        os.mkdir(GELI_KEYPATH)
                    key.seek(0)
                    keydata = key.read()
                    with open(volume.get_geli_keyfile(), 'wb') as f:
                        f.write(keydata)
                self.volume = volume

                volume.vol_guid = volume_id
                volume.save()
                Scrub.objects.create(scrub_volume=volume)

                if not self.zfs_import(volume_name, volume_id):
                    raise MiddlewareError(_(
                        'The volume "%s" failed to import, '
                        'for futher details check pool status') % volume_name)
                for disk in enc_disks:
                    self.geli_setkey(
                        "/dev/%s" % disk,
                        volume.get_geli_keyfile(),
                        passphrase=passfile
                    )
                    if disk.startswith("gptid/"):
                        diskname = self.identifier_to_device(
                            "{uuid}%s" % disk.replace("gptid/", "")
                        )
                    elif disk.startswith("gpt/"):
                        diskname = self.label_to_disk(disk)
                    else:
                        diskname = disk
                    ed = EncryptedDisk()
                    ed.encrypted_volume = volume
                    ed.encrypted_disk = Disk.objects.filter(
                        disk_name=diskname,
                        disk_enabled=True
                    )[0]
                    ed.encrypted_provider = disk
                    ed.save()
        except:
            if passfile:
                os.unlink(passfile)
            raise

        # In case volume was exported at some point and shares
        # were not deleted we need to restart/reload shares
        path = f'/mnt/{volume_name}'
        if AFP_Share.objects.filter(Q(afp_path=path) | Q(afp_path__startswith=f'{path}/')).exists():
            self.reload('afp')

        if CIFS_Share.objects.filter(Q(cifs_path=path) | Q(cifs_path__startswith=f'{path}/')).exists():
            self.reload('cifs')

        if NFS_Share_Path.objects.filter(Q(path=path) | Q(path__startswith=f'{path}/')).exists():
            self.restart('nfs')

        if WebDAV_Share.objects.filter(Q(webdav_path=path) | Q(webdav_path__startswith=f'{path}/')).exists():
            self.reload('webdav')

        self.reload("disk")
        self.start("ix-system")
        self.start("ix-syslogd")
        self.start("ix-warden")
        # FIXME: do not restart collectd again
        self.restart("system_datasets")

        alertPlugins.run()
        return volume

    def __rmdir_mountpoint(self, path):
        """Remove a mountpoint directory designated by path

        This only nukes mountpoints that exist in /mnt as alternate mointpoints
        can be specified with UFS, which can take down mission critical
        subsystems.

        This purposely doesn't use shutil.rmtree to avoid removing files that
        were potentially hidden by the mount.

        Parameters:
            path: a path suffixed with /mnt that points to a mountpoint that
                  needs to be nuked.

        XXX: rewrite to work outside of /mnt and handle unmounting of
             non-critical filesystems.
        XXX: remove hardcoded reference to /mnt .

        Raises:
            MiddlewareError: the volume's mountpoint couldn't be removed.
        """

        if path.startswith('/mnt'):
            # UFS can be mounted anywhere. Don't nuke /etc, /var, etc as the
            # underlying contents might contain something of value needed for
            # the system to continue operating.
            try:
                if os.path.isdir(path):
                    os.rmdir(path)
            except OSError as ose:
                raise MiddlewareError('Failed to remove mountpoint %s: %s'
                                      % (path, str(ose), ))

    def zfs_scrub(self, name, stop=False):
        if stop:
            imp = self._pipeopen('zpool scrub -s %s' % str(name))
        else:
            imp = self._pipeopen('zpool scrub %s' % str(name))
        stdout, stderr = imp.communicate()
        if imp.returncode != 0:
            raise MiddlewareError('Unable to scrub %s: %s' % (name, stderr))
        return True

    def zfs_snapshot_list(self, path=None, replications=None, sort=None, system=False):
        from freenasUI.storage.models import Volume
        fsinfo = dict()

        if sort is None:
            sort = ''
        else:
            sort = '-s %s' % sort

        if system is False:
            systemdataset, basename = self.system_dataset_settings()

        if replications is None:
            replications = {}

        zfsproc = self._pipeopen("/sbin/zfs list -t volume -o name %s -H" % sort)
        zvols = set([y for y in zfsproc.communicate()[0].split('\n') if y != ''])
        volnames = set([o.vol_name for o in Volume.objects.filter(vol_fstype='ZFS')])

        fieldsflag = '-o name,used,available,referenced,mountpoint,freenas:vmsynced'
        if path:
            zfsproc = self._pipeopen("/sbin/zfs list -p -r -t snapshot %s -H -S creation '%s'" % (fieldsflag, path))
        else:
            zfsproc = self._pipeopen("/sbin/zfs list -p -t snapshot -H -S creation %s" % (fieldsflag))
        lines = zfsproc.communicate()[0].split('\n')
        for line in lines:
            if line != '':
                _list = line.split('\t')
                snapname = _list[0]
                used = int(_list[1])
                refer = int(_list[3])
                vmsynced = _list[5]
                fs, name = snapname.split('@')

                if system is False and basename:
                    if fs == basename or fs.startswith(basename + '/'):
                        continue

                # Do not list snapshots from the root pool
                if fs.split('/')[0] not in volnames:
                    continue
                try:
                    snaplist = fsinfo[fs]
                    mostrecent = False
                except:
                    snaplist = []
                    mostrecent = True
                replication = None
                for repl in replications:
                    if not (
                        fs == repl.repl_filesystem or (
                            repl.repl_userepl and fs.startswith(repl.repl_filesystem + '/')
                        )
                    ):
                        continue
                    snaps = replications[repl]
                    # Make sure remote snapshot is checked correctly
                    # when destination is root dataset
                    if '/' not in repl.repl_zfs:
                        replace = '{}/{}'.format(repl.repl_zfs, repl.repl_filesystem.rsplit('/')[-1])
                    else:
                        replace = repl.repl_zfs
                    remotename = '%s@%s' % (fs.replace(repl.repl_filesystem, replace), name)
                    if remotename in snaps:
                        replication = 'OK'
                        # TODO: Multiple replication tasks

                snaplist.insert(0, zfs.Snapshot(
                    name=name,
                    filesystem=fs,
                    used=used,
                    refer=refer,
                    mostrecent=mostrecent,
                    parent_type='filesystem' if fs not in zvols else 'volume',
                    replication=replication,
                    vmsynced=(vmsynced == 'Y')
                ))
                fsinfo[fs] = snaplist
        return fsinfo

    def zfs_mksnap(self, dataset, name, recursive=False, vmsnaps_count=0):
        if vmsnaps_count > 0:
            vmflag = '-o freenas:vmsynced=Y '
        else:
            vmflag = ''
        if recursive:
            p1 = self._pipeopen("/sbin/zfs snapshot -r %s '%s'@'%s'" % (vmflag, dataset, name))
        else:
            p1 = self._pipeopen("/sbin/zfs snapshot %s '%s'@'%s'" % (vmflag, dataset, name))
        if p1.wait() != 0:
            err = p1.communicate()[1]
            raise MiddlewareError("Snapshot could not be taken: %s" % err)
        return True

    def zfs_clonesnap(self, snapshot, dataset):
        zfsproc = self._pipeopen("zfs clone '%s' '%s'" % (snapshot, dataset))
        retval = zfsproc.communicate()[1]
        return retval

    def rollback_zfs_snapshot(self, snapshot, force=False):
        zfsproc = self._pipeopen("zfs rollback %s'%s'" % (
            '-r ' if force else '',
            snapshot,
        ))
        retval = zfsproc.communicate()[1]
        return retval

    def config_restore(self):
        if os.path.exists("/data/freenas-v1.db.factory"):
            os.unlink("/data/freenas-v1.db.factory")
        save_path = os.getcwd()
        os.chdir(FREENAS_PATH)
        proc = self._pipeopen("/usr/local/sbin/migrate93 -f /data/freenas-v1.db.factory")
        error = proc.communicate()[1]
        if proc.returncode != 0:
            log.warn('Failed to create factory database: %s', error)
            raise MiddlewareError("Factory reset has failed, check /var/log/messages")
        proc = self._pipeopen("/usr/local/bin/python manage.py migrate --database=factory --noinput --fake-initial")
        error = proc.communicate()[1]
        if proc.returncode != 0:
            log.warn('Failed to create factory database: %s', error)
            raise MiddlewareError("Factory reset has failed, check /var/log/messages")
        self._system("mv /data/freenas-v1.db.factory /data/freenas-v1.db")
        os.chdir(save_path)

    def config_upload(self, config_file_name):
        try:
            """
            First we try to open the file as a tar file.
            We expect the tar file to contain at least the freenas-v1.db.
            It can also contain the pwenc_secret file.
            If we cannot open it as a tar, we try to proceed as it was the
            raw database file.
            """
            try:
                with tarfile.open(config_file_name) as tar:
                    bundle = True
                    tmpdir = tempfile.mkdtemp(dir='/var/tmp/firmware')
                    tar.extractall(path=tmpdir)
                    config_file_name = os.path.join(tmpdir, 'freenas-v1.db')
            except tarfile.ReadError:
                bundle = False
            conn = sqlite3.connect(config_file_name)
            try:
                cur = conn.cursor()
                cur.execute("SELECT COUNT(*) FROM south_migrationhistory")
                new_num = cur.fetchone()[0]
                cur.close()
            finally:
                conn.close()
            conn = sqlite3.connect(FREENAS_DATABASE)
            try:
                cur = conn.cursor()
                cur.execute("SELECT COUNT(*) FROM south_migrationhistory")
                num = cur.fetchone()[0]
                cur.close()
            finally:
                conn.close()
                if new_num > num:
                    return False, _(
                        "Failed to upload config, version newer than the "
                        "current installed."
                    )
        except:
            os.unlink(config_file_name)
            return False, _('The uploaded file is not valid.')

        shutil.move(config_file_name, '/data/uploaded.db')
        if bundle:
            secret = os.path.join(tmpdir, 'pwenc_secret')
            if os.path.exists(secret):
                shutil.move(secret, PWENC_FILE_SECRET)

        # Now we must run the migrate operation in the case the db is older
        open(NEED_UPDATE_SENTINEL, 'w+').close()

        return True, None

    def zfs_get_options(self, name=None, recursive=False, props=None, zfstype=None):
        noinherit_fields = ['quota', 'refquota', 'reservation', 'refreservation']

        if props is None:
            props = 'all'
        else:
            props = ','.join(props)

        if zfstype is None:
            zfstype = 'filesystem,volume'

        zfsproc = self._pipeopen("/sbin/zfs get %s -H -o name,property,value,source -t %s %s %s" % (
            '-r' if recursive else '',
            zfstype,
            props,
            "'%s'" % str(name) if name else '',
        ))
        zfs_output = zfsproc.communicate()[0]
        retval = {}
        for line in zfs_output.split('\n'):
            if not line:
                continue
            data = line.split('\t')
            if recursive:
                if data[0] not in retval:
                    dval = retval[data[0]] = {}
                else:
                    dval = retval[data[0]]
            else:
                dval = retval
            if (not data[1] in noinherit_fields) and (
                data[3] == 'default' or data[3].startswith('inherited')
            ):
                dval[data[1]] = (data[2], "inherit (%s)" % data[2], 'inherit')
            else:
                dval[data[1]] = (data[2], data[2], data[3])
        return retval

    def zfs_set_option(self, name, item, value, recursive=False):
        """
        Set a ZFS attribute using zfs set

        Returns:
            tuple(bool, str)
                bool -> Success?
                str -> Error message in case of error
        """
        name = str(name)
        item = str(item)
        if isinstance(value, bytes):
            value = value.decode('utf8')
        else:
            value = str(value)
        if recursive:
            zfsproc = self._pipeopen("/sbin/zfs set -r '%s'='%s' '%s'" % (item, value, name))
        else:
            zfsproc = self._pipeopen("/sbin/zfs set '%s'='%s' '%s'" % (item, value, name))
        err = zfsproc.communicate()[1]
        if zfsproc.returncode == 0:
            return True, None
        return False, err

    def zfs_inherit_option(self, name, item, recursive=False):
        """
        Inherit a ZFS attribute using zfs inherit

        Returns:
            tuple(bool, str)
                bool -> Success?
                str -> Error message in case of error
        """
        name = str(name)
        item = str(item)
        if recursive:
            zfscmd = "zfs inherit -r %s '%s'" % (item, name)
        else:
            zfscmd = "zfs inherit %s '%s'" % (item, name)
        zfsproc = self._pipeopen(zfscmd)
        err = zfsproc.communicate()[1]
        if zfsproc.returncode == 0:
            return True, None
        return False, err

    def zfs_dataset_release_snapshots(self, name, recursive=False):
        name = str(name)
        retval = None
        if recursive:
            zfscmd = "/sbin/zfs list -Ht snapshot -o name -r '%s'" % (name)
        else:
            zfscmd = "/sbin/zfs list -Ht snapshot -o name -r -d 1 '%s'" % (name)
        try:
            with mntlock(blocking=False):
                zfsproc = self._pipeopen(zfscmd)
                output = zfsproc.communicate()[0]
                if output != '':
                    snapshots_list = output.splitlines()
                for snapshot_item in [_f for _f in snapshots_list if _f]:
                    snapshot = snapshot_item.split('\t')[0]
                    self._system("/sbin/zfs release -r freenas:repl %s" % (snapshot))
        except IOError:
            retval = 'Try again later.'
        return retval

    def iface_media_status(self, name):

        statusmap = {
            'active': _('Active'),
            'BACKUP': _('Backup'),
            'INIT': _('Init'),
            'MASTER': _('Master'),
            'no carrier': _('No carrier'),
        }

        proc = self._pipeopen('/sbin/ifconfig %s' % name)
        data = proc.communicate()[0]

        if name.startswith('lagg'):
            proto = re.search(r'laggproto (\S+)', data)
            if not proto:
                return _('Unknown')
            proto = proto.group(1)
            ports = re.findall(r'laggport.+<(.*?)>', data, re.M | re.S)
            if proto == 'lacp':
                # Only if all ports are ACTIVE,COLLECTING,DISTRIBUTING
                # it is considered active

                portsok = len([y for y in ports if y == 'ACTIVE,COLLECTING,DISTRIBUTING'])
                if portsok == len(ports):
                    return _('Active')
                elif portsok > 0:
                    return _('Degraded')
                else:
                    return _('Down')

        if name.startswith('carp'):
            reg = re.search(r'carp: (\S+)', data)
        else:
            reg = re.search(r'status: (.+)$', data, re.MULTILINE)

        if proc.returncode != 0 or not reg:
            return _('Unknown')
        status = reg.group(1)

        return statusmap.get(status, status)

    def get_default_ipv4_interface(self):
        p1 = self._pipeopen("route -nv show default|grep 'interface:'|awk '{ print $2 }'")
        iface = p1.communicate()
        if p1.returncode != 0:
            iface = None
        try:
            iface = iface[0].strip()

        except:
            pass

        return iface if iface else None

    def get_default_ipv6_interface(self):
        p1 = self._pipeopen("route -nv show -inet6 default|grep 'interface:'|awk '{ print $2 }'")
        iface = p1.communicate()
        if p1.returncode != 0:
            iface = None
        try:
            iface = iface[0].strip()

        except:
            pass

        return iface if iface else None

    def get_default_interface(self, ip_protocol='ipv4'):
        iface = None

        if ip_protocol == 'ipv4':
            iface = self.get_default_ipv4_interface()
        elif ip_protocol == 'ipv6':
            iface = self.get_default_ipv6_interface()

        return iface

    def get_interface_info(self, iface):
        if not iface:
            return None

        iface_info = {'ether': None, 'ipv4': None, 'ipv6': None, 'status': None}
        p = self._pipeopen("ifconfig '%s'" % iface)
        out = p.communicate()
        if p.returncode != 0:
            return iface_info

        try:
            out = out[0].strip()
        except:
            return iface_info

        m = re.search('ether (([0-9a-fA-F]{2}:){5}[0-9a-fA-F]{2})', out, re.MULTILINE)
        if m is not None:
            iface_info['ether'] = m.group(1)

        lines = out.splitlines()
        for line in lines:
            line = line.lstrip().rstrip()
            m = re.search(
                'inet (([0-9]{1,3}\.){3}[0-9]{1,3})'
                ' +netmask (0x[0-9a-fA-F]{8})'
                '( +broadcast (([0-9]{1,3}\.){3}[0-9]{1,3}))?',
                line
            )

            if m is not None:
                if iface_info['ipv4'] is None:
                    iface_info['ipv4'] = []

                iface_info['ipv4'].append({
                    'inet': m.group(1),
                    'netmask': m.group(3),
                    'broadcast': m.group(4)
                })

            m = re.search('inet6 ([0-9a-fA-F:]+) +prefixlen ([0-9]+)', line)
            if m is not None:
                if iface_info['ipv6'] is None:
                    iface_info['ipv6'] = []

                iface_info['ipv6'].append({
                    'inet6': m.group(1),
                    'prefixlen': m.group(2)
                })

        m = re.search('status: (.+)$', out)
        if m is not None:
            iface_info['status'] = m.group(1)

        return iface_info

    def interface_is_ipv4(self, addr):
        res = False

        try:
            socket.inet_aton(addr)
            res = True

        except:
            res = False

        return res

    def interface_is_ipv6(self, addr):
        res = False

        try:
            socket.inet_pton(socket.AF_INET6, addr)
            res = True

        except:
            res = False

        return res

    def get_interface(self, addr):
        from freenasUI import choices

        if not addr:
            return None

        nic_choices = choices.NICChoices(exclude_configured=False)
        for nic in nic_choices:
            iface = str(nic[0])
            iinfo = self.get_interface_info(iface)
            if not iinfo:
                return None

            if self.interface_is_ipv4(addr):
                ipv4_info = iinfo['ipv4']
                if ipv4_info:
                    for i in ipv4_info:
                        if 'inet' not in i:
                            continue
                        ipv4_addr = i['inet']
                        if ipv4_addr == addr:
                            return nic[0]

            elif self.interface_is_ipv6(addr):
                ipv6_info = iinfo['ipv6']
                if ipv6_info:
                    for i in ipv6_info:
                        if 'inet6' not in i:
                            continue
                        ipv6_addr = i['inet6']
                        if ipv6_addr == addr:
                            return nic[0]

        return None

    def is_carp_interface(self, iface):
        res = False

        if not iface:
            return res

        if re.match('^carp[0-9]+$', iface):
            res = True

        return res

    def get_parent_interface(self, iface):
        from freenasUI import choices
        from freenasUI.common.sipcalc import sipcalc_type

        if not iface:
            return None

        child_iinfo = self.get_interface_info(iface)
        if not child_iinfo:
            return None

        child_ipv4_info = child_iinfo['ipv4']
        child_ipv6_info = child_iinfo['ipv6']
        if not child_ipv4_info and not child_ipv6_info:
            return None

        interfaces = choices.NICChoices(exclude_configured=False, include_vlan_parent=True)
        for iface in interfaces:
            iface = iface[0]
            if self.is_carp_interface(iface):
                continue

            iinfo = self.get_interface_info(iface)
            if not iinfo:
                continue

            ipv4_info = iinfo['ipv4']
            ipv6_info = iinfo['ipv6']

            if not ipv4_info and not ipv6_info:
                continue

            if ipv4_info:
                for i in ipv4_info:
                    if not i or 'inet' not in i or not i['inet']:
                        continue

                    st_ipv4 = sipcalc_type(i['inet'], i['netmask'])
                    if not st_ipv4:
                        continue

                    for ci in child_ipv4_info:
                        if not ci or 'inet' not in ci or not ci['inet']:
                            continue

                        if st_ipv4.in_network(ci['inet']):
                            return (iface, st_ipv4.host_address, st_ipv4.network_mask_bits)

            if ipv6_info:
                for i in ipv6_info:
                    if not i or 'inet6 ' not in i or not i['inet6']:
                        continue

                    st_ipv6 = sipcalc_type("%s/%s" % (i['inet'], i['prefixlen']))
                    if not st_ipv6:
                        continue

                    for ci in child_ipv6_info:
                        if not ci or 'inet6' not in ci or not ci['inet6']:
                            continue

                        if st_ipv6.in_network(ci['inet6']):
                            return (iface, st_ipv6.compressed_address, st_ipv6.prefix_length)

        return None

    def __init__(self):
        self.__confxml = None
        self.__camcontrol = None
        self.__diskserial = {}
        self.__twcli = {}

    def __del__(self):
        self.__confxml = None

    def _geom_confxml(self):
        from lxml import etree
        if self.__confxml is None:
            self.__confxml = etree.fromstring(self.sysctl('kern.geom.confxml'))
        return self.__confxml

    def __get_twcli(self, controller):
        if controller in self.__twcli:
            return self.__twcli[controller]

        re_port = re.compile(r'^p(?P<port>\d+).*?\bu(?P<unit>\d+)\b', re.S | re.M)
        proc = self._pipeopen("/usr/local/sbin/tw_cli /c%d show" % (controller, ))
        output = proc.communicate()[0]

        units = {}
        for port, unit in re_port.findall(output):
            units[int(unit)] = int(port)

        self.__twcli[controller] = units
        return self.__twcli[controller]

    def get_smartctl_args(self, devname):
        args = ["/dev/%s" % devname]
        camcontrol = self._camcontrol_list()
        info = camcontrol.get(devname)
        if info is not None:
            if info.get("drv") == "rr274x_3x":
                channel = info["channel"] + 1
                if channel > 16:
                    channel -= 16
                elif channel > 8:
                    channel -= 8
                args = [
                    "/dev/%s" % info["drv"],
                    "-d",
                    "hpt,%d/%d" % (info["controller"] + 1, channel)
                ]
            elif info.get("drv").startswith("arcmsr"):
                args = [
                    "/dev/%s%d" % (info["drv"], info["controller"]),
                    "-d",
                    "areca,%d" % (info["lun"] + 1 + (info["channel"] * 8), )
                ]
            elif info.get("drv").startswith("hpt"):
                args = [
                    "/dev/%s" % info["drv"],
                    "-d",
                    "hpt,%d/%d" % (info["controller"] + 1, info["channel"] + 1)
                ]
            elif info.get("drv") == "ciss":
                args = [
                    "/dev/%s%d" % (info["drv"], info["controller"]),
                    "-d",
                    "cciss,%d" % (info["channel"], )
                ]
            elif info.get("drv") == "twa":
                twcli = self.__get_twcli(info["controller"])
                args = [
                    "/dev/%s%d" % (info["drv"], info["controller"]),
                    "-d",
                    "3ware,%d" % (twcli.get(info["channel"], -1), )
                ]
        return args

    def toggle_smart_off(self, devname):
        args = self.get_smartctl_args(devname)
        Popen(["/usr/local/sbin/smartctl", "--smart=off"] + args, stdout=PIPE)

    def toggle_smart_on(self, devname):
        args = self.get_smartctl_args(devname)
        Popen(["/usr/local/sbin/smartctl", "--smart=on"] + args, stdout=PIPE)

    def serial_from_device(self, devname):
        if devname in self.__diskserial:
            return self.__diskserial.get(devname)

        args = self.get_smartctl_args(devname)

        p1 = Popen(["/usr/local/sbin/smartctl", "-i"] + args, stdout=PIPE, encoding='utf8')
        output = p1.communicate()[0]
        search = re.search(r'Serial Number:\s+(?P<serial>.+)', output, re.I)
        if search:
            serial = search.group("serial")
            self.__diskserial[devname] = serial
            return serial
        return None

    def label_to_disk(self, name):
        """
        Given a label go through the geom tree to find out the disk name
        label = a geom label or a disk partition
        """
        doc = self._geom_confxml()

        # try to find the provider from GEOM_LABEL
        search = doc.xpath("//class[name = 'LABEL']//provider[name = '%s']/../consumer/provider/@ref" % name)
        if len(search) > 0:
            provider = search[0]
        else:
            # the label does not exist, try to find it in GEOM DEV
            search = doc.xpath("//class[name = 'DEV']/geom[name = '%s']//provider/@ref" % name)
            if len(search) > 0:
                provider = search[0]
            else:
                return None
        search = doc.xpath("//provider[@id = '%s']/../name" % provider)
        disk = search[0].text
        if search[0].getparent().getparent().xpath("./name")[0].text in ('ELI', ):
            return self.label_to_disk(disk.replace(".eli", ""))
        return disk

    def device_to_identifier(self, name):
        name = str(name)
        doc = self._geom_confxml()

        search = doc.xpath("//class[name = 'DISK']/geom[name = '%s']/provider/config/ident" % name)
        if len(search) > 0 and search[0].text:
            search2 = doc.xpath("//class[name = 'DISK']/geom[name = '%s']/provider/config/lunid" % name)
            if len(search2) > 0 and search2[0].text:
                return "{serial_lunid}%s_%s" % (search[0].text, search2[0].text)
            return "{serial}%s" % search[0].text

        serial = self.serial_from_device(name)
        if serial:
            return "{serial}%s" % serial

        search = doc.xpath("//class[name = 'PART']/..//*[name = '%s']//config[type = 'freebsd-zfs']/rawuuid" % name)
        if len(search) > 0:
            return "{uuid}%s" % search[0].text
        search = doc.xpath("//class[name = 'PART']/geom/..//*[name = '%s']//config[type = 'freebsd-ufs']/rawuuid" % name)
        if len(search) > 0:
            return "{uuid}%s" % search[0].text

        search = doc.xpath("//class[name = 'LABEL']/geom[name = '%s']/provider/name" % name)
        if len(search) > 0:
            return "{label}%s" % search[0].text

        search = doc.xpath("//class[name = 'DEV']/geom[name = '%s']" % name)
        if len(search) > 0:
            return "{devicename}%s" % name

        return ''

    def identifier_to_device(self, ident):

        if not ident:
            return None

        doc = self._geom_confxml()

        search = re.search(r'\{(?P<type>.+?)\}(?P<value>.+)', ident)
        if not search:
            return None

        tp = search.group("type")
        # We need to escape single quotes to html entity
        value = search.group("value").replace("'", "%27")

        if tp == 'uuid':
            search = doc.xpath("//class[name = 'PART']/geom//config[rawuuid = '%s']/../../name" % value)
            if len(search) > 0:
                for entry in search:
                    if not entry.text.startswith('label'):
                        return entry.text
            return None

        elif tp == 'label':
            search = doc.xpath("//class[name = 'LABEL']/geom//provider[name = '%s']/../name" % value)
            if len(search) > 0:
                return search[0].text
            return None

        elif tp == 'serial':
            search = doc.xpath("//class[name = 'DISK']/geom/provider/config[ident = '%s']/../../name" % value)
            if len(search) > 0:
                return search[0].text
            search = doc.xpath("//class[name = 'DISK']/geom/provider/config[normalize-space(ident) = normalize-space('%s')]/../../name" % value)
            if len(search) > 0:
                return search[0].text
            for devname in self.__get_disks():
                serial = self.serial_from_device(devname)
                if serial == value:
                    return devname
            return None

        elif tp == 'serial_lunid':
            search = doc.xpath("//class[name = 'DISK']/geom/provider/config[concat(ident,'_',lunid) = '%s']/../../name" % value)
            if len(search) > 0:
                return search[0].text
            return None

        elif tp == 'devicename':
            search = doc.xpath("//class[name = 'DEV']/geom[name = '%s']" % value)
            if len(search) > 0:
                return value
            return None
        else:
            raise NotImplementedError

    def part_type_from_device(self, name, device):
        """
        Given a partition a type and a disk name (adaX)
        get the first partition that matches the type
        """
        doc = self._geom_confxml()
        # TODO get from MBR as well?
        search = doc.xpath("//class[name = 'PART']/geom[name = '%s']//config[type = 'freebsd-%s']/../name" % (device, name))
        if len(search) > 0:
            return search[0].text
        else:
            return ''

    def get_allswapdev(self):
        from freenasUI.storage.models import Volume

        disks = []
        for v in Volume.objects.all():
            disks = disks + v.get_disks()

        result = []
        for disk in disks:
            result.append(self.part_type_from_device('swap', disk))
        return "\n".join(result)

    def get_boot_pool_disks(self):
        status = self.zpool_parse('freenas-boot')
        return "\n".join(status.get_disks())

    def get_boot_pool_boottype(self):
        status = self.zpool_parse('freenas-boot')
        doc = self._geom_confxml()
        efi = bios = 0
        for disk in status.get_disks():
            for _type in doc.xpath("//class[name = 'PART']/geom[name = '%s']/provider/config/type" % disk):
                if _type.text == 'efi':
                    efi += 1
                elif _type.text == 'bios-boot':
                    bios += 1
        if efi == 0 and bios == 0:
            return None
        if bios > 0:
            return 'BIOS'
        return 'EFI'

    def swap_from_diskid(self, diskid):
        from freenasUI.storage.models import Disk
        disk = Disk.objects.get(pk=diskid)
        return self.part_type_from_device('swap', disk.devname)

    def swap_from_identifier(self, ident):
        return self.part_type_from_device('swap', self.identifier_to_device(ident))

    def get_label_consumer(self, geom, name):
        """
        Get the label consumer of a given ``geom`` with name ``name``

        Returns:
            The provider xmlnode if found, None otherwise
        """
        doc = self._geom_confxml()
        xpath = doc.xpath("//class[name = 'LABEL']//provider[name = '%s']/../consumer/provider/@ref" % "%s/%s" % (geom, name))
        if not xpath:
            return None
        providerid = xpath[0]
        provider = doc.xpath("//provider[@id = '%s']" % providerid)[0]

        class_name = provider.xpath("../../name")[0].text

        # We've got a GPT over the softraid, not raw UFS filesystem
        # So we need to recurse one more time
        if class_name == 'PART':
            providerid = provider.xpath("../consumer/provider/@ref")[0]
            newprovider = doc.xpath("//provider[@id = '%s']" % providerid)[0]
            class_name = newprovider.xpath("../../name")[0].text
            # if this PART is really backed up by softraid the hypothesis was correct
            if class_name in ('STRIPE', 'MIRROR', 'RAID3'):
                return newprovider

        return provider

    def get_disks_from_provider(self, provider):
        disks = []
        geomname = provider.xpath("../../name")[0].text
        if geomname in ('DISK', 'PART'):
            disks.append(provider.xpath("../name")[0].text)
        elif geomname in ('STRIPE', 'MIRROR', 'RAID3'):
            doc = self._geom_confxml()
            for prov in provider.xpath("../consumer/provider/@ref"):
                prov2 = doc.xpath("//provider[@id = '%s']" % prov)[0]
                disks.append(prov2.xpath("../name")[0].text)
        else:
            # TODO log, could not get disks
            pass
        return disks

    def zpool_parse(self, name):
        doc = self._geom_confxml()
        p1 = self._pipeopen("zpool status %s" % name)
        res = p1.communicate()[0]
        parse = zfs.parse_status(name, doc, res)
        return parse

    def zpool_scrubbing(self):
        p1 = self._pipeopen("zpool status")
        res = p1.communicate()[0]
        r = re.compile(r'scan: (resilver|scrub) in progress')
        return r.search(res) is not None

    def zpool_version(self, name):
        p1 = self._pipeopen("zpool get -H -o value version %s" % name, logger=None)
        res, err = p1.communicate()
        if p1.returncode != 0:
            raise ValueError(err)
        res = res.rstrip('\n')
        try:
            return int(res)
        except:
            return res

    def zpool_upgrade(self, name):
        p1 = self._pipeopen("zpool upgrade %s" % name)
        res = p1.communicate()[0]
        if p1.returncode == 0:
            return True
        return res

    def _camcontrol_list(self):
        """
        Parse camcontrol devlist -v output to gather
        controller id, channel no and driver from a device

        Returns:
            dict(devname) = dict(drv, controller, channel)
        """
        if self.__camcontrol is not None:
            return self.__camcontrol

        self.__camcontrol = {}

        """
        Hacky workaround

        It is known that at least some HPT controller have a bug in the
        camcontrol devlist output with multiple controllers, all controllers
        will be presented with the same driver with index 0
        e.g. two hpt27xx0 instead of hpt27xx0 and hpt27xx1

        What we do here is increase the controller id by its order of
        appearance in the camcontrol output
        """
        hptctlr = defaultdict(int)

        re_drv_cid = re.compile(r'.* on (?P<drv>.*?)(?P<cid>[0-9]+) bus', re.S | re.M)
        re_tgt = re.compile(r'target (?P<tgt>[0-9]+) .*?lun (?P<lun>[0-9]+) .*\((?P<dv1>[a-z]+[0-9]+),(?P<dv2>[a-z]+[0-9]+)\)', re.S | re.M)
        drv, cid, tgt, lun, dev, devtmp = (None, ) * 6

        proc = self._pipeopen("camcontrol devlist -v")
        for line in proc.communicate()[0].splitlines():
            if not line.startswith('<'):
                reg = re_drv_cid.search(line)
                if not reg:
                    continue
                drv = reg.group("drv")
                if drv.startswith("hpt"):
                    cid = hptctlr[drv]
                    hptctlr[drv] += 1
                else:
                    cid = reg.group("cid")
            else:
                reg = re_tgt.search(line)
                if not reg:
                    continue
                tgt = reg.group("tgt")
                lun = reg.group("lun")
                dev = reg.group("dv1")
                devtmp = reg.group("dv2")
                if dev.startswith("pass"):
                    dev = devtmp
                self.__camcontrol[dev] = {
                    'drv': drv,
                    'controller': int(cid),
                    'channel': int(tgt),
                    'lun': int(lun)
                }
        return self.__camcontrol

    def sync_disk(self, devname):
        from freenasUI.storage.models import Disk

        if devname.startswith('/dev/'):
            devname = devname.replace('/dev/', '')

        # Skip sync disks on backup node
        if (
            not self.is_freenas() and self.failover_licensed() and
            self.failover_status() == 'BACKUP'
        ):
            return

        # Do not sync geom classes like multipath/hast/etc
        if devname.find("/") != -1:
            return

        doc = self._geom_confxml()
        disks = self.__get_disks()
        self.__diskserial.clear()
        self.__camcontrol = None

        # Abort if the disk is not recognized as an available disk
        if devname not in disks:
            return

        ident = self.device_to_identifier(devname)
        qs = Disk.objects.filter(disk_identifier=ident).order_by('-disk_enabled')
        if ident and qs.exists():
            disk = qs[0]
        else:
            Disk.objects.filter(disk_name=devname).update(
                disk_enabled=False
            )
            disk = Disk()
            disk.disk_identifier = ident
        disk.disk_name = devname
        disk.disk_enabled = True
        geom = doc.xpath("//class[name = 'DISK']//geom[name = '%s']" % devname)
        if len(geom) > 0:
            v = geom[0].xpath("./provider/config/ident")
            if len(v) > 0:
                disk.disk_serial = v[0].text
            v = geom[0].xpath("./provider/mediasize")
            if len(v) > 0:
                disk.disk_size = v[0].text
        if not disk.disk_serial:
            disk.disk_serial = self.serial_from_device(devname) or ''
        reg = RE_DSKNAME.search(devname)
        if reg:
            disk.disk_subsystem = reg.group(1)
            disk.disk_number = int(reg.group(2))
        self.sync_disk_extra(disk, add=False)
        disk.save()

    def sync_disk_extra(self, disk, add=False):
        return

    def sync_disks(self):
        from freenasUI.storage.models import Disk

        # Skip sync disks on backup node
        if (
            not self.is_freenas() and self.failover_licensed() and
            self.failover_status() == 'BACKUP'
        ):
            return

        doc = self._geom_confxml()
        disks = self.__get_disks()
        self.__diskserial.clear()
        self.__camcontrol = None

        in_disks = {}
        serials = []
        for disk in Disk.objects.order_by('-disk_enabled'):

            devname = self.identifier_to_device(disk.disk_identifier)
            if not devname or devname in in_disks:
                # If we cant translate the indentifier to a device, give up
                # If devname has already been seen once then we are probably
                # dealing with with multipath here
                disk.delete()
                continue
            else:
                disk.disk_enabled = True
                if devname != disk.disk_name:
                    disk.disk_name = devname

            reg = RE_DSKNAME.search(devname)
            if reg:
                disk.disk_subsystem = reg.group(1)
                disk.disk_number = int(reg.group(2))

            serial = ''
            geom = doc.xpath("//class[name = 'DISK']//geom[name = '%s']" % devname)
            if len(geom) > 0:
                v = geom[0].xpath("./provider/config/ident")
                if len(v) > 0:
                    disk.disk_serial = v[0].text
                    serial = v[0].text or ''
                v = geom[0].xpath("./provider/config/lunid")
                if len(v) > 0:
                    serial += v[0].text
                v = geom[0].xpath("./provider/mediasize")
                if len(v) > 0:
                    disk.disk_size = v[0].text
            if not disk.disk_serial:
                serial = disk.disk_serial = self.serial_from_device(devname) or ''

            if serial:
                serials.append(serial)

            self.sync_disk_extra(disk, add=False)

            if devname not in disks:
                disk.disk_enabled = False
                if disk._original_state.get("disk_enabled"):
                    disk.save()
                else:
                    # Duplicated disk entries in database
                    disk.delete()
            else:
                disk.save()
            in_disks[devname] = disk

        for devname in disks:
            if devname not in in_disks:
                disk_identifier = self.device_to_identifier(devname)
                disk = Disk.objects.filter(disk_identifier=disk_identifier)
                if disk.exists():
                    disk = disk[0]
                else:
                    disk = Disk()
                    disk.disk_identifier = disk_identifier
                disk.disk_name = devname
                serial = ''
                geom = doc.xpath("//class[name = 'DISK']//geom[name = '%s']" % devname)
                if len(geom) > 0:
                    v = geom[0].xpath("./provider/config/ident")
                    if len(v) > 0:
                        disk.disk_serial = v[0].text
                        serial = v[0].text or ''
                    v = geom[0].xpath("./provider/config/lunid")
                    if len(v) > 0:
                        serial += v[0].text
                    v = geom[0].xpath("./provider/mediasize")
                    if len(v) > 0:
                        disk.disk_size = v[0].text
                if not disk.disk_serial:
                    serial = disk.disk_serial = self.serial_from_device(devname) or ''
                if serial:
                    if serial in serials:
                        # Probably dealing with multipath here, do not add another
                        continue
                    else:
                        serials.append(serial)
                reg = RE_DSKNAME.search(devname)
                if reg:
                    disk.disk_subsystem = reg.group(1)
                    disk.disk_number = int(reg.group(2))
                self.sync_disk_extra(disk, add=True)
                disk.save()

    def sync_encrypted(self, volume=None):
        """
        This syncs the EncryptedDisk table with the current state
        of a volume
        """
        from freenasUI.storage.models import Disk, EncryptedDisk, Volume
        if volume is not None:
            volumes = [volume]
        else:
            volumes = Volume.objects.filter(vol_encrypt__gt=0)

        for vol in volumes:
            """
            Parse zpool status to get encrypted providers
            """
            if not vol.is_decrypted():
                continue

            try:
                zpool = self.zpool_parse(vol.vol_name)
            except Exception:
                log.warn('Failed to parse encrypted pool', exc_info=True)
                continue

            provs = []
            for dev in zpool.get_devs():
                if not dev.name.endswith(".eli"):
                    continue
                prov = dev.name[:-4]
                qs = EncryptedDisk.objects.filter(encrypted_provider=prov)
                if not qs.exists():
                    ed = EncryptedDisk()
                    ed.encrypted_volume = vol
                    ed.encrypted_provider = prov
                    disk = Disk.objects.filter(disk_name=dev.disk, disk_enabled=True)
                    if disk.exists():
                        disk = disk[0]
                    else:
                        log.error("Could not find Disk entry for %s", dev.disk)
                        disk = None
                    ed.encrypted_disk = None
                    ed.save()
                else:
                    ed = qs[0]
                    disk = Disk.objects.filter(disk_name=dev.disk, disk_enabled=True)
                    if disk.exists():
                        disk = disk[0]
                        if not ed.encrypted_disk or (
                            ed.encrypted_disk and ed.encrypted_disk.pk != disk.pk
                        ):
                            ed.encrypted_disk = disk
                            ed.save()
                provs.append(prov)
            for ed in EncryptedDisk.objects.filter(encrypted_volume=vol):
                if ed.encrypted_provider not in provs:
                    ed.delete()

    def multipath_all(self):
        """
        Get all available gmultipath instances

        Returns:
            A list of Multipath objects
        """
        doc = self._geom_confxml()
        return [
            Multipath(doc=doc, xmlnode=geom)
            for geom in doc.xpath("//class[name = 'MULTIPATH']/geom")
        ]

    def multipath_create(self, name, consumers, actives=None, mode=None):
        """
        Create an Active/Passive GEOM_MULTIPATH provider
        with name ``name`` using ``consumers`` as the consumers for it

        Modes:
            A - Active/Active
            R - Active/Read
            None - Active/Passive

        Returns:
            True in case the label succeeded and False otherwise
        """
        cmd = ["/sbin/gmultipath", "label", name] + consumers
        if mode:
            cmd.insert(2, "-%s" % (mode, ))
        p1 = subprocess.Popen(cmd, stdout=subprocess.PIPE)
        if p1.wait() != 0:
            return False
        # We need to invalidate confxml cache
        self.__confxml = None
        return True

    def multipath_next(self):
        """
        Find out the next available name for a multipath named diskX
        where X is a crescenting value starting from 1

        Returns:
            The string of the multipath name to be created
        """
        RE_NAME = re.compile(r'[a-z]+(\d+)')
        numbers = sorted([
            int(RE_NAME.search(mp.name).group(1))
            for mp in self.multipath_all() if RE_NAME.match(mp.name)
        ])
        if not numbers:
            numbers = [0]
        for number in range(1, numbers[-1] + 2):
            if number not in numbers:
                break
        else:
            raise ValueError('Could not find multipaths')
        return "disk%d" % number

    def _multipath_is_active(self, name, geom):
        return False

    def multipath_sync(self):
        """Synchronize multipath disks

        Every distinct GEOM_DISK that shares an ident (aka disk serial)
        is considered a multipath and will be handled by GEOM_MULTIPATH

        If the disk is not currently in use by some Volume or iSCSI Disk Extent
        then a gmultipath is automatically created and will be available for use
        """
        from freenasUI.storage.models import Volume, Disk

        doc = self._geom_confxml()

        mp_disks = []
        for geom in doc.xpath("//class[name = 'MULTIPATH']/geom"):
            for provref in geom.xpath("./consumer/provider/@ref"):
                prov = doc.xpath("//provider[@id = '%s']" % provref)[0]
                class_name = prov.xpath("../../name")[0].text
                # For now just DISK is allowed
                if class_name != 'DISK':
                    log.warn(
                        "A consumer that is not a disk (%s) is part of a "
                        "MULTIPATH, currently unsupported by middleware",
                        class_name
                    )
                    continue
                disk = prov.xpath("../name")[0].text
                mp_disks.append(disk)

        reserved = self._find_root_devs()

        # disks already in use count as reserved as well
        for vol in Volume.objects.all():
            reserved.extend(vol.get_disks())

        serials = defaultdict(list)
        active_active = []
        RE_DA = re.compile('^da[0-9]+$')
        for geom in doc.xpath("//class[name = 'DISK']/geom"):
            name = geom.xpath("./name")[0].text
            if (not RE_DA.match(name)) or name in reserved or name in mp_disks:
                continue
            if self._multipath_is_active(name, geom):
                active_active.append(name)
            serial = ''
            v = geom.xpath("./provider/config/ident")
            if len(v) > 0:
                serial = v[0].text or ''
            v = geom.xpath("./provider/config/lunid")
            if len(v) > 0:
                serial += v[0].text
            if not serial:
                continue
            size = geom.xpath("./provider/mediasize")[0].text
            serials[(serial, size)].append(name)
            serials[(serial, size)].sort(key=lambda x: int(x[2:]))

        disks_pairs = [disks for disks in list(serials.values())]
        disks_pairs.sort(key=lambda x: int(x[0][2:]))

        for disks in disks_pairs:
            if not len(disks) > 1:
                continue
            name = self.multipath_next()
            self.multipath_create(name, disks, active_active)

        # Grab confxml again to take new multipaths into account
        doc = self._geom_confxml()
        mp_ids = []
        for geom in doc.xpath("//class[name = 'MULTIPATH']/geom"):
            _disks = []
            for provref in geom.xpath("./consumer/provider/@ref"):
                prov = doc.xpath("//provider[@id = '%s']" % provref)[0]
                class_name = prov.xpath("../../name")[0].text
                # For now just DISK is allowed
                if class_name != 'DISK':
                    continue
                disk = prov.xpath("../name")[0].text
                _disks.append(disk)
            qs = Disk.objects.filter(
                Q(disk_name__in=_disks) | Q(disk_multipath_member__in=_disks)
            )
            if qs.exists():
                diskobj = qs[0]
                mp_ids.append(diskobj.pk)
                diskobj.disk_multipath_name = geom.xpath("./name")[0].text
                if diskobj.disk_name in _disks:
                    _disks.remove(diskobj.disk_name)
                if _disks:
                    diskobj.disk_multipath_member = _disks.pop()
                diskobj.save()

        Disk.objects.exclude(pk__in=mp_ids).update(disk_multipath_name='', disk_multipath_member='')

    def _find_root_devs(self):
        """Find the root device.

        Returns:
             The root device name in string format

        """

        try:
            zpool = self.zpool_parse('freenas-boot')
            return zpool.get_disks()
        except:
            log.warn("Root device not found!")
            return []

    def __get_disks(self):
        """Return a list of available storage disks.

        The list excludes all devices that cannot be reserved for storage,
        e.g. the root device, CD drives, etc.

        Returns:
            A list of available devices (ada0, da0, etc), or an empty list if
            no devices could be divined from the system.
        """

        disks = self.sysctl('kern.disks').split()
        disks.reverse()

        blacklist_devs = self._find_root_devs()
        device_blacklist_re = re.compile('a?cd[0-9]+')

        return [x for x in disks if not device_blacklist_re.match(x) and x not in blacklist_devs]

    def retaste_disks(self):
        """
        Retaste disks for GEOM metadata

        This will not work if the device is already open

        It is useful in multipath situations, for example.
        """
        disks = self.__get_disks()
        for disk in disks:
            open("/dev/%s" % disk, 'w').close()

    def gmirror_status(self, name):
        """
        Get all available gmirror instances

        Returns:
            A dict describing the gmirror
        """

        doc = self._geom_confxml()
        for geom in doc.xpath("//class[name = 'MIRROR']/geom[name = '%s']" % name):
            consumers = []
            gname = geom.xpath("./name")[0].text
            status = geom.xpath("./config/State")[0].text
            for consumer in geom.xpath("./consumer"):
                ref = consumer.xpath("./provider/@ref")[0]
                prov = doc.xpath("//provider[@id = '%s']" % ref)[0]
                name = prov.xpath("./name")[0].text
                status = consumer.xpath("./config/State")[0].text
                consumers.append({
                    'name': name,
                    'status': status,
                })
            return {
                'name': gname,
                'status': status,
                'consumers': consumers,
            }
        return None

    def kern_module_is_loaded(self, module):
        """Determine whether or not a kernel module (or modules) is loaded.

        Parameter:
            module_name - a module to look for in kldstat -v output (.ko is
                          added automatically for you).

        Returns:
            A boolean to denote whether or not the module was found.
        """

        pipe = self._pipeopen('/sbin/kldstat -v')

        return 0 < pipe.communicate()[0].find(module + '.ko')

    def sysctl(self, name):
        """
        Tiny wrapper for sysctl module for compatibility
        """
        sysc = sysctl.filter(str(name))
        if sysc:
            return sysc[0].value
        raise ValueError(name)

    def staticroute_delete(self, sr):
        """
        Delete a static route from the route table

        Raises:
            MiddlewareError in case the operation failed
        """
        import ipaddr
        netmask = ipaddr.IPNetwork(sr.sr_destination)
        masked = netmask.masked().compressed
        p1 = self._pipeopen("/sbin/route delete %s" % masked)
        if p1.wait() != 0:
            raise MiddlewareError("Failed to remove the route %s" % sr.sr_destination)

    def mount_volume(self, volume):
        """
        Mount a volume.
        The volume must be in /etc/fstab

        Returns:
            True if volume was sucessfully mounted, False otherwise
        """
        if volume.vol_fstype == 'ZFS':
            raise NotImplementedError("No donuts for you!")

        prov = self.get_label_consumer(
            volume.vol_fstype.lower(),
            str(volume.vol_name)
        )
        if prov is None:
            return False

        proc = self._pipeopen("mount /dev/%s/%s" % (
            volume.vol_fstype.lower(),
            volume.vol_name,
        ))
        if proc.wait() != 0:
            return False
        return True

    def __get_geoms_recursive(self, prvid):
        """
        Get _ALL_ geom nodes that depends on a given provider
        """
        doc = self._geom_confxml()
        geoms = []
        for c in doc.xpath("//consumer/provider[@ref = '%s']" % (prvid, )):
            geom = c.getparent().getparent()
            if geom.tag != 'geom':
                continue
            geoms.append(geom)
            for prov in geom.xpath('./provider'):
                geoms.extend(self.__get_geoms_recursive(prov.attrib.get('id')))

        return geoms

    def disk_get_consumers(self, devname):
        doc = self._geom_confxml()
        geom = doc.xpath("//class[name = 'DISK']/geom[name = '%s']" % (
            devname,
        ))
        if geom:
            provid = geom[0].xpath("./provider/@id")[0]
        else:
            raise ValueError("Unknown disk %s" % (devname, ))
        return self.__get_geoms_recursive(provid)

    def _do_disk_wipe_quick(self, devname):
        pipe = self._pipeopen("dd if=/dev/zero of=/dev/%s bs=1m count=32" % (devname, ))
        err = pipe.communicate()[1]
        if pipe.returncode != 0:
            raise MiddlewareError(
                "Failed to wipe %s: %s" % (devname, err)
            )
        try:
            p1 = self._pipeopen("diskinfo %s" % (devname, ))
            size = int(int(re.sub(r'\s+', ' ', p1.communicate()[0]).split()[2]) / (1024))
        except:
            log.error("Unable to determine size of %s", devname)
        else:
            pipe = self._pipeopen("dd if=/dev/zero of=/dev/%s bs=1m oseek=%s" % (
                devname,
                int(size / 1024) - 32,
            ))
            pipe.communicate()

    def disk_wipe(self, devname, mode='quick'):
        if mode == 'quick':
            doc = self._geom_confxml()
            parts = [node.text for node in doc.xpath("//class[name = 'PART']/geom[name = '%s']/provider/name" % devname)]
            """
            Wipe beginning and the end of every partition
            This should erase ZFS label and such to prevent further errors on replace
            """
            for part in parts:
                self._do_disk_wipe_quick(part)
            self.__gpt_unlabeldisk(devname)
            self._do_disk_wipe_quick(devname)

        elif mode in ('full', 'fullrandom'):
            libc = ctypes.cdll.LoadLibrary("libc.so.7")
            omask = (ctypes.c_uint32 * 4)(0, 0, 0, 0)
            mask = (ctypes.c_uint32 * 4)(0, 0, 0, 0)
            pmask = ctypes.pointer(mask)
            pomask = ctypes.pointer(omask)
            libc.sigprocmask(signal.SIGQUIT, pmask, pomask)

            self.__gpt_unlabeldisk(devname)
            stderr = open('/var/tmp/disk_wipe_%s.progress' % (devname, ), 'w+')
            stderr.flush()
            pipe = subprocess.Popen([
                "dd",
                "if=/dev/zero" if mode == 'full' else "if=/dev/random",
                "of=/dev/%s" % (devname, ),
                "bs=1m",
            ], stdout=subprocess.PIPE, stderr=stderr, encoding='utf8')
            with open('/var/tmp/disk_wipe_%s.pid' % (devname, ), 'w') as f:
                f.write(str(pipe.pid))
            pipe.communicate()
            stderr.seek(0)
            err = stderr.read()
            libc.sigprocmask(signal.SIGQUIT, pomask, None)
            if pipe.returncode != 0 and err.find("end of device") == -1:
                raise MiddlewareError(
                    "Failed to wipe %s: %s" % (devname, err)
                )
        else:
            raise ValueError("Unknown mode %s" % (mode, ))

    def __toCamelCase(self, name):
        pass1 = re.sub(r'[^a-zA-Z0-9]', ' ', name.strip())
        pass2 = re.sub(r'\s{2,}', ' ', pass1)
        camel = ''.join([word.capitalize() for word in pass2.split()])
        return camel

    def ipmi_loaded(self):
        """
        Check whether we have a valid /dev/ipmi

        Returns:
            bool: IPMI device found?
        """
        return os.path.exists('/dev/ipmi0')

    def ipmi_get_lan(self, channel=1):
        """Get lan info from ipmitool

        Returns:
            A dict object with key, val

        Raises:
            AssertionError: ipmitool lan print failed
            MiddlewareError: the ipmi device could not be found
        """

        if not self.ipmi_loaded():
            raise MiddlewareError('The ipmi device could not be found')

        RE_ATTRS = re.compile(r'^(?P<key>^.+?)\s+?:\s+?(?P<val>.+?)\r?$', re.M)

        p1 = self._pipeopen('/usr/local/bin/ipmitool lan print %d' % channel)
        ipmi = p1.communicate()[0]
        if p1.returncode != 0:
            raise AssertionError(
                "Could not retrieve data, ipmi device possibly in use?"
            )

        data = {}
        items = RE_ATTRS.findall(ipmi)
        for key, val in items:
            dkey = self.__toCamelCase(key)
            if dkey:
                data[dkey] = val.strip()
        return data

    def ipmi_set_lan(self, data, channel=1):
        """Set lan info from ipmitool

        Returns:
            0 if the operation was successful, > 0 otherwise

        Raises:
            MiddlewareError: the ipmi device could not be found
        """

        if not self.ipmi_loaded():
            raise MiddlewareError('The ipmi device could not be found')

        if data['dhcp']:
            rv = self._system_nolog(
                '/usr/local/bin/ipmitool lan set %d ipsrc dhcp' % channel
            )
        else:
            rv = self._system_nolog(
                '/usr/local/bin/ipmitool lan set %d ipsrc static' % channel
            )
            rv |= self._system_nolog(
                '/usr/local/bin/ipmitool lan set %d ipaddr %s' % (
                    channel,
                    data['ipv4address'],
                )
            )
            rv |= self._system_nolog(
                '/usr/local/bin/ipmitool lan set %d netmask %s' % (
                    channel,
                    data['ipv4netmaskbit'],
                )
            )
            rv |= self._system_nolog(
                '/usr/local/bin/ipmitool lan set %d defgw ipaddr %s' % (
                    channel,
                    data['ipv4gw'],
                )
            )

        rv |= self._system_nolog(
            '/usr/local/bin/ipmitool lan set %d vlan id %s' % (
                channel,
                data['vlanid'] if data.get('vlanid') else 'off',
            )
        )

        rv |= self._system_nolog(
            '/usr/local/bin/ipmitool lan set %d access on' % channel
        )
        rv |= self._system_nolog(
            '/usr/local/bin/ipmitool lan set %d auth USER "MD2,MD5"' % channel
        )
        rv |= self._system_nolog(
            '/usr/local/bin/ipmitool lan set %d auth OPERATOR "MD2,MD5"' % (
                channel,
            )
        )
        rv |= self._system_nolog(
            '/usr/local/bin/ipmitool lan set %d auth ADMIN "MD2,MD5"' % (
                channel,
            )
        )
        rv |= self._system_nolog(
            '/usr/local/bin/ipmitool lan set %d auth CALLBACK "MD2,MD5"' % (
                channel,
            )
        )
        # Setting arp have some issues in some hardwares
        # Do not fail if setting these couple settings do not work
        # See #15578
        self._system_nolog(
            '/usr/local/bin/ipmitool lan set %d arp respond on' % channel
        )
        self._system_nolog(
            '/usr/local/bin/ipmitool lan set %d arp generate on' % channel
        )
        if data.get("ipmi_password1"):
            rv |= self._system_nolog(
                '/usr/local/bin/ipmitool user set password 2 "%s"' % (
                    pipes.quote(data.get('ipmi_password1')),
                )
            )
        rv |= self._system_nolog('/usr/local/bin/ipmitool user enable 2')
        # XXX: according to dwhite, this needs to be executed off the box via
        # the lanplus interface.
        # rv |= self._system_nolog(
        #    '/usr/local/bin/ipmitool sol set enabled true 1'
        # )
        return rv

    def dataset_init_unix(self, dataset):
        """path = "/mnt/%s" % dataset"""
        pass

    def dataset_init_windows_meta_file(self, dataset):
        path = "/mnt/%s" % dataset
        with open("%s/.windows" % path, "w") as f:
            f.close()

    def dataset_init_windows(self, dataset):
        acl = [
            "owner@:rwxpDdaARWcCos:fd:allow",
            "group@:rwxpDdaARWcCos:fd:allow",
            "everyone@:rxaRc:fd:allow"
        ]

        self.dataset_init_windows_meta_file(dataset)

        path = "/mnt/%s" % dataset
        for ace in acl:
            self._pipeopen("/bin/setfacl -m '%s' '%s'" % (ace, path)).wait()

    def dataset_init_apple_meta_file(self, dataset):
        path = "/mnt/%s" % dataset
        with open("%s/.apple" % path, "w") as f:
            f.close()

    def dataset_init_apple(self, dataset):
        self.dataset_init_apple_meta_file(dataset)

    def get_dataset_share_type(self, dataset):
        share_type = "unix"

        path = "/mnt/%s" % dataset
        if os.path.exists("%s/.windows" % path):
            share_type = "windows"
        elif os.path.exists("%s/.apple" % path):
            share_type = "mac"

        return share_type

    def change_dataset_share_type(self, dataset, changeto):
        share_type = self.get_dataset_share_type(dataset)

        if changeto == "windows":
            self.dataset_init_windows_meta_file(dataset)
            self.zfs_set_option(dataset, "aclmode", "restricted")

        elif changeto == "mac":
            self.dataset_init_apple_meta_file(dataset)
            self.zfs_set_option(dataset, "aclmode", "passthrough")

        else:
            self.zfs_set_option(dataset, "aclmode", "passthrough")

        path = None
        if share_type == "mac" and changeto != "mac":
            path = "/mnt/%s/.apple" % dataset
        elif share_type == "windows" and changeto != "windows":
            path = "/mnt/%s/.windows" % dataset

        if path and os.path.exists(path):
            os.unlink(path)

    def get_proc_title(self, pid):
        proc = self._pipeopen("/bin/ps -a -x -w -w -o pid,command | /usr/bin/grep '^ *%s' " % pid)
        data = proc.communicate()[0]
        if proc.returncode != 0:
            return None
        data = data.strip('\n')
        title = data.split(' ', 1)
        if len(title) > 1:
            return title[1]
        else:
            return False

    def rsync_command(self, obj_or_id):
        """
        Helper method used in ix-crontab to generate the rsync command
        avoiding code duplication.
        This should be removed once ix-crontab is rewritten in python.
        """
        from freenasUI.tasks.models import Rsync
        oid = int(obj_or_id)
        rsync = Rsync.objects.get(id=oid)
        return rsync.commandline()

    def get_dataset_aclmode(self, dataset):
        aclmode = None
        if not dataset:
            return aclmode

        proc = self._pipeopen('/sbin/zfs get -H -o value aclmode "%s"' % dataset)
        stdout, stderr = proc.communicate()
        if proc.returncode == 0:
            aclmode = stdout.strip()

        return aclmode

    def set_dataset_aclmode(self, dataset, aclmode):
        if not dataset or not aclmode:
            return False

        proc = self._pipeopen('/sbin/zfs set aclmode="%s" "%s"' % (aclmode, dataset))
        if proc.returncode != 0:
            return False

        return True

    def system_dataset_settings(self):
        from freenasUI.storage.models import Volume
        from freenasUI.system.models import SystemDataset

        try:
            systemdataset = SystemDataset.objects.all()[0]
        except:
            systemdataset = SystemDataset.objects.create()

        if not systemdataset.get_sys_uuid():
            systemdataset.new_uuid()
            systemdataset.save()

        # If there is a pool configured make sure the volume exists
        # Otherwise reset it to blank
        if systemdataset.sys_pool and systemdataset.sys_pool != 'freenas-boot':
            volume = Volume.objects.filter(
                vol_name=systemdataset.sys_pool,
                vol_fstype='ZFS',
            )
            if not volume.exists():
                systemdataset.sys_pool = ''
                systemdataset.save()

        if not systemdataset.sys_pool and not self.is_freenas():
            # For TrueNAS default system dataset lives in boot pool
            # See #17049
            systemdataset.sys_pool = 'freenas-boot'
            systemdataset.save()
        elif not systemdataset.sys_pool:

            volume = None
            for o in Volume.objects.filter(vol_fstype='ZFS').order_by(
                'vol_encrypt'
            ):
                if o.is_decrypted():
                    volume = o
                    break
            if not volume:
                return systemdataset, None
            else:
                systemdataset.sys_pool = volume.vol_name
                systemdataset.save()

        basename = '%s/.system' % systemdataset.sys_pool
        return systemdataset, basename

    def system_dataset_create(self, mount=True):

        if (
            hasattr(self, 'failover_status') and
            self.failover_status() == 'BACKUP'
        ):
            if os.path.exists(SYSTEMPATH):
                try:
                    os.unlink(SYSTEMPATH)
                except:
                    pass
            return None

        systemdataset, basename = self.system_dataset_settings()
        if not basename:
            if os.path.exists(SYSTEMPATH):
                try:
                    os.rmdir(SYSTEMPATH)
                except Exception as e:
                    log.debug("Failed to delete %s: %s", SYSTEMPATH, e)
            return systemdataset

        if not systemdataset.is_decrypted():
            return None

        self.system_dataset_rename(basename, systemdataset)

        datasets = [basename]
        for sub in (
            'cores', 'samba4', 'syslog-%s' % systemdataset.get_sys_uuid(),
            'rrd-%s' % systemdataset.get_sys_uuid(),
            'configs-%s' % systemdataset.get_sys_uuid(),
        ):
            datasets.append('%s/%s' % (basename, sub))

        createdds = False
        for dataset in datasets:
            proc = self._pipeopen('/sbin/zfs get -H -o value mountpoint "%s"' % dataset)
            stdout, stderr = proc.communicate()
            if proc.returncode == 0:
                if stdout.strip() != 'legacy':
                    self._system('/sbin/zfs set mountpoint=legacy "%s"' % dataset)

                continue

            self.create_zfs_dataset(dataset, {"mountpoint": "legacy"}, _restart_collectd=False)
            createdds = True

        if createdds:
            self.restart('collectd')

        if not os.path.isdir(SYSTEMPATH):
            if os.path.exists(SYSTEMPATH):
                os.unlink(SYSTEMPATH)
            os.mkdir(SYSTEMPATH)

        aclmode = self.get_dataset_aclmode(basename)
        if aclmode and aclmode.lower() == 'restricted':
            self.set_dataset_aclmode(basename, 'passthrough')

        if mount:
            self.system_dataset_mount(systemdataset.sys_pool, SYSTEMPATH)

            corepath = '%s/cores' % SYSTEMPATH
            if os.path.exists(corepath):
                self._system('/sbin/sysctl kern.corefile=\'%s/%%N.core\'' % (
                    corepath,
                ))
                os.chmod(corepath, 0o775)

            self.nfsv4link()

        return systemdataset

    def system_dataset_rename(self, basename=None, sysdataset=None):
        if basename is None:
            basename = self.system_dataset_settings()[1]
        if sysdataset is None:
            sysdataset = self.system_dataset_settings()[0]

        legacydatasets = {
            'syslog': '%s/syslog' % basename,
            'rrd': '%s/rrd' % basename,
        }
        newdatasets = {
            'syslog': '%s/syslog-%s' % (basename, sysdataset.get_sys_uuid()),
            'rrd': '%s/rrd-%s' % (basename, sysdataset.get_sys_uuid()),
        }
        proc = self._pipeopen(
            'zfs list -H -o name %s' % ' '.join(
                [
                    "%s" % name
                    for name in list(legacydatasets.values()) + list(newdatasets.values())
                ]
            )
        )
        output = proc.communicate()[0].strip('\n').split('\n')
        for ident, name in list(legacydatasets.items()):
            if name in output:
                newname = newdatasets.get(ident)
                if newname not in output:

                    if ident == 'syslog':
                        self.stop('syslogd')
                    elif ident == 'rrd':
                        self.stop('collectd')

                    proc = self._pipeopen(
                        'zfs rename -f "%s" "%s"' % (name, newname)
                    )
                    errmsg = proc.communicate()[1]
                    if proc.returncode != 0:
                        log.error(
                            "Failed renaming system dataset from %s to %s: %s",
                            name,
                            newname,
                            errmsg,
                        )

                    if ident == 'syslog':
                        self.start('syslogd')
                    elif ident == 'rrd':
                        self.start('collectd')

                else:
                    # There is already a dataset using the new name
                    pass

    def system_dataset_path(self):
        if not os.path.exists(SYSTEMPATH):
            return None

        if not os.path.ismount(SYSTEMPATH):
            return None

        return SYSTEMPATH

    def system_dataset_mount(self, pool, path=SYSTEMPATH):
        systemdataset, basename = self.system_dataset_settings()
        sub = [
            'cores', 'samba4', 'syslog-%s' % systemdataset.get_sys_uuid(),
            'rrd-%s' % systemdataset.get_sys_uuid(),
            'configs-%s' % systemdataset.get_sys_uuid(),
        ]

        # Check if .system datasets are already mounted
        if os.path.ismount(path):
            return

        self._system('/sbin/mount -t zfs "%s/.system" "%s"' % (pool, path))

        for i in sub:
            if not os.path.isdir('%s/%s' % (path, i)):
                os.mkdir('%s/%s' % (path, i))

            self._system('/sbin/mount -t zfs "%s/.system/%s" "%s/%s"' % (pool, i, path, i))

    def system_dataset_umount(self, pool):
        systemdataset, basename = self.system_dataset_settings()
        sub = [
            'cores', 'samba4', 'syslog-%s' % systemdataset.get_sys_uuid(),
            'rrd-%s' % systemdataset.get_sys_uuid(),
            'configs-%s' % systemdataset.get_sys_uuid(),
        ]

        for i in sub:
            self._system('/sbin/umount -f "%s/.system/%s"' % (pool, i))

        self._system('/sbin/umount -f "%s/.system"' % pool)

    def _createlink(self, syspath, item):
        if not os.path.isfile(os.path.join(syspath, os.path.basename(item))):
            if os.path.exists(os.path.join(syspath, os.path.basename(item))):
                # There's something here but it's not a file.
                shutil.rmtree(os.path.join(syspath, os.path.basename(item)))
            open(os.path.join(syspath, os.path.basename(item)), "w").close()
        os.symlink(os.path.join(syspath, os.path.basename(item)), item)

    def nfsv4link(self):
        syspath = self.system_dataset_path()
        if not syspath:
            return None

        restartfiles = ["/var/db/nfs-stablerestart", "/var/db/nfs-stablerestart.bak"]
        if (
            hasattr(self, 'failover_status') and
            self.failover_status() == 'BACKUP'
        ):
            return None

        for item in restartfiles:
            if os.path.exists(item):
                if os.path.isfile(item) and not os.path.islink(item):
                    # It's an honest to goodness file, this shouldn't ever happen...but
                    if not os.path.isfile(os.path.join(syspath, os.path.basename(item))):
                        # there's no file in the system dataset, so copy over what we have
                        # being careful to nuke anything that is there that happens to
                        # have the same name.
                        if os.path.exists(os.path.join(syspath, os.path.basename(item))):
                            shutil.rmtree(os.path.join(syspath, os.path.basename(item)))
                        shutil.copy(item, os.path.join(syspath, os.path.basename(item)))
                    # Nuke the original file and create a symlink to it
                    # We don't need to worry about creating the file on the system dataset
                    # because it's either been copied over, or was already there.
                    os.unlink(item)
                    os.symlink(os.path.join(syspath, os.path.basename(item)), item)
                elif os.path.isdir(item):
                    # Pathological case that should never happen
                    shutil.rmtree(item)
                    self._createlink(syspath, item)
                else:
                    if not os.path.exists(os.readlink(item)):
                        # Dead symlink or some other nastiness.
                        shutil.rmtree(item)
                        self._createlink(syspath, item)
            else:
                # We can get here if item is a dead symlink
                if os.path.islink(item):
                    os.unlink(item)
                self._createlink(syspath, item)

    def system_dataset_rrd_toggle(self):
        sysdataset, basename = self.system_dataset_settings()

        # Path where collectd stores files
        rrd_path = '/var/db/collectd/rrd'
        # Path where rrd fies are stored in system dataset
        rrd_syspath = f'/var/db/system/rrd-{sysdataset.get_sys_uuid()}'

        if sysdataset.sys_rrd_usedataset:
            # Move from tmpfs to system dataset
            if os.path.exists(rrd_path):
                if os.path.islink(rrd_path):
                    # rrd path is already a link
                    # so there is nothing we can do about it
                    return False
                proc = self._pipeopen(f'rsync -a {rrd_path}/ {rrd_syspath}/')
                proc.communicate()
                return proc.returncode == 0
        else:
            # Move from system dataset to tmpfs
            if os.path.exists(rrd_path):
                if os.path.islink(rrd_path):
                    os.unlink(rrd_path)
            else:
                os.makedirs(rrd_path)
            proc = self._pipeopen(f'rsync -a {rrd_syspath}/ {rrd_path}/')
            proc.communicate()
            return proc.returncode == 0
        return False


    def system_dataset_migrate(self, _from, _to):

        rsyncs = (
            (SYSTEMPATH, '/tmp/system.new'),
        )

        os.mkdir('/tmp/system.new')
        self.system_dataset_mount(_to, '/tmp/system.new')

        restart = []
        if os.path.exists('/var/run/syslog.pid'):
            restart.append('syslogd')
            self.stop('syslogd')

        if os.path.exists('/var/run/samba/smbd.pid'):
            restart.append('cifs')
            self.stop('cifs')

        if os.path.exists('/var/run/collectd.pid'):
            restart.append('collectd')
            self.stop('collectd')

        for src, dest in rsyncs:
            rv = self._system_nolog('/usr/local/bin/rsync -az "%s/" "%s"' % (
                src,
                dest,
            ))

        if _from and rv == 0:
            self.system_dataset_umount(_from)
            self.system_dataset_umount(_to)
            self.system_dataset_mount(_to, SYSTEMPATH)
            proc = self._pipeopen(
                '/sbin/zfs list -H -o name %s/.system|xargs zfs destroy -r' % (
                    _from,
                )
            )
            proc.communicate()

        os.rmdir('/tmp/system.new')

        for service in restart:
            self.start(service)

        self.nfsv4link()

    def zpool_status(self, pool_name):
        """
        Function to find out the status of the zpool
        It takes the name of the zpool (as a string) as the
        argument. It returns with a tuple of (state, status)
        """
        status = ''
        state = ''
        p1 = self._pipeopen("/sbin/zpool status -x %s" % pool_name, logger=None)
        zpool_result = p1.communicate()[0]
        if zpool_result.find("pool '%s' is healthy" % pool_name) != -1:
            state = 'HEALTHY'
        else:
            reg1 = re.search('^\s*state: (\w+)', zpool_result, re.M)
            if reg1:
                state = reg1.group(1)
            else:
                # The default case doesn't print out anything helpful,
                # but instead coredumps ;).
                state = 'UNKNOWN'
            reg1 = re.search(r'^\s*status: (.+)\n\s*action+:',
                             zpool_result, re.S | re.M)
            if reg1:
                msg = reg1.group(1)
                status = re.sub(r'\s+', ' ', msg)
            # Ignoring the action for now.
            # Deal with it when we can parse it, interpret it and
            # come up a gui link to carry out that specific repair.
            # action = ""
            # reg2 = re.search(r'^\s*action: ([^:]+)\n\s*\w+:',
            #                  zpool_result, re.S | re.M)
            # if reg2:
            #    msg = reg2.group(1)
            #    action = re.sub(r'\s+', ' ', msg)
        return (state, status)

    def get_train(self):
        from freenasUI.system.models import Update
        try:
            update = Update.objects.order_by('-id')[0]
        except IndexError:
            update = Update.objects.create()
        if not update.upd_autocheck:
            return ''
        return update.get_train() or ''

    def pwenc_reset_model_passwd(self, model, field):
        for obj in model.objects.all():
            setattr(obj, field, '')
            obj.save()

    def pwenc_generate_secret(self, reset_passwords=True, _settings=None):
        from Crypto import Random
        if _settings is None:
            from freenasUI.system.models import Settings
            _settings = Settings

        try:
            settings = _settings.objects.order_by('-id')[0]
        except IndexError:
            settings = _settings.objects.create()

        secret = Random.new().read(PWENC_BLOCK_SIZE)
        with open(PWENC_FILE_SECRET, 'wb') as f:
            os.chmod(PWENC_FILE_SECRET, 0o600)
            f.write(secret)

        settings.stg_pwenc_check = self.pwenc_encrypt(PWENC_CHECK)
        settings.save()

        if reset_passwords:
            from freenasUI.directoryservice.models import ActiveDirectory, LDAP, NT4
            from freenasUI.services.models import DynamicDNS, WebDAV, UPS
            from freenasUI.system.models import Email
            self.pwenc_reset_model_passwd(ActiveDirectory, 'ad_bindpw')
            self.pwenc_reset_model_passwd(LDAP, 'ldap_bindpw')
            self.pwenc_reset_model_passwd(NT4, 'nt4_adminpw')
            self.pwenc_reset_model_passwd(DynamicDNS, 'ddns_password')
            self.pwenc_reset_model_passwd(WebDAV, 'webdav_password')
            self.pwenc_reset_model_passwd(UPS, 'ups_monpwd')
            self.pwenc_reset_model_passwd(Email, 'em_pass')

    def pwenc_check(self):
        from freenasUI.system.models import Settings
        try:
            settings = Settings.objects.order_by('-id')[0]
        except IndexError:
            settings = Settings.objects.create()
        try:
            return self.pwenc_decrypt(settings.stg_pwenc_check) == PWENC_CHECK
        except (IOError, ValueError):
            return False

    def pwenc_get_secret(self):
        with open(PWENC_FILE_SECRET, 'rb') as f:
            secret = f.read()
        return secret

    def pwenc_encrypt(self, text):
        if isinstance(text, bytes):
            text = text.decode('utf8')
        from Crypto.Random import get_random_bytes
        from Crypto.Util import Counter
        pad = lambda x: x + (PWENC_BLOCK_SIZE - len(x) % PWENC_BLOCK_SIZE) * PWENC_PADDING

        nonce = get_random_bytes(8)
        cipher = AES.new(
            self.pwenc_get_secret(),
            AES.MODE_CTR,
            counter=Counter.new(64, prefix=nonce),
        )
        encoded = base64.b64encode(nonce + cipher.encrypt(pad(text)))
        return encoded.decode()

    def pwenc_decrypt(self, encrypted=None):
        if not encrypted:
            return ""
        from Crypto.Util import Counter
        encrypted = base64.b64decode(encrypted)
        nonce = encrypted[:8]
        encrypted = encrypted[8:]
        cipher = AES.new(
            self.pwenc_get_secret(),
            AES.MODE_CTR,
            counter=Counter.new(64, prefix=nonce),
        )
        return cipher.decrypt(encrypted).decode('utf8').rstrip(PWENC_PADDING)

    def _bootenv_partition(self, devname):
        commands = []
        commands.append("gpart create -s gpt -f active /dev/%s" % (devname, ))
        boottype = self.get_boot_pool_boottype()
        if boottype != 'EFI':
            commands.append("gpart add -t bios-boot -i 1 -s 512k %s" % devname)
            commands.append("gpart set -a active %s" % devname)
        else:
            commands.append("gpart add -t efi -i 1 -s 100m %s" % devname)
            commands.append("newfs_msdos -F 16 /dev/%sp1" % devname)
            commands.append("gpart set -a lenovofix %s" % devname)
        commands.append("gpart add -t freebsd-zfs -i 2 -a 4k %s" % devname)
        for command in commands:
            proc = self._pipeopen(command)
            proc.wait()
            if proc.returncode != 0:
                raise MiddlewareError('Unable to GPT format the disk "%s"' % devname)
        return boottype

    def _bootenv_install_grub(self, boottype, devname):
        if boottype == 'EFI':
            self._system("mount -t msdosfs /dev/%sp1 /boot/efi" % devname)
        self._system("/usr/local/sbin/grub-install --modules='zfs part_gpt' %s /dev/%s" % (
            "--efi-directory=/boot/efi --removable --target=x86_64-efi" if boottype == 'EFI' else '',
            devname,
        ))
        if boottype == 'EFI':
            self._pipeopen("umount /boot/efi").communicate()

    def bootenv_attach_disk(self, label, devname):
        """Attach a new disk to the pool"""
        self._system("dd if=/dev/zero of=/dev/%s bs=1m count=32" % (devname, ))
        try:
            p1 = self._pipeopen("diskinfo %s" % (devname, ))
            size = int(int(re.sub(r'\s+', ' ', p1.communicate()[0]).split()[2]) / (1024))
        except:
            log.error("Unable to determine size of %s", devname)
        else:
            # HACK: force the wipe at the end of the disk to always succeed. This # is a lame workaround.
            self._system("dd if=/dev/zero of=/dev/%s bs=1m oseek=%s" % (
                devname,
                int(size / 1024) - 32,
            ))

        boottype = self._bootenv_partition(devname)

        proc = self._pipeopen('/sbin/zpool attach freenas-boot %s %sp2' % (label, devname))
        err = proc.communicate()[1]
        if proc.returncode != 0:
            raise MiddlewareError('Failed to attach disk: %s' % err)

        time.sleep(10)
        self._bootenv_install_grub(boottype, devname)

        return True

    def bootenv_replace_disk(self, label, devname):
        """Attach a new disk to the pool"""

        self._system("dd if=/dev/zero of=/dev/%s bs=1m count=32" % (devname, ))
        try:
            p1 = self._pipeopen("diskinfo %s" % (devname, ))
            size = int(int(re.sub(r'\s+', ' ', p1.communicate()[0]).split()[2]) / (1024))
        except:
            log.error("Unable to determine size of %s", devname)
        else:
            # HACK: force the wipe at the end of the disk to always succeed. This # is a lame workaround.
            self._system("dd if=/dev/zero of=/dev/%s bs=1m oseek=%s" % (
                devname,
                int(size / 1024) - 32,
            ))

        boottype = self._bootenv_partition(devname)

        proc = self._pipeopen('/sbin/zpool replace freenas-boot %s %sp2' % (label, devname))
        err = proc.communicate()[1]
        if proc.returncode != 0:
            raise MiddlewareError('Failed to attach disk: %s' % err)

        time.sleep(10)
        self._bootenv_install_grub(boottype, devname)

        return True

    def iscsi_connected_targets(self):
        '''
        Returns the list of connected iscsi targets
        '''
        from lxml import etree
        proc = self._pipeopen('ctladm islist -x')
        xml = proc.communicate()[0]
        connections = etree.fromstring(xml)
        connected_targets = []
        for connection in connections.xpath("//connection"):
            # Get full target name (Base name:target name) for each connection
            target = connection.xpath("./target")[0].text
            if target not in connected_targets:
                connected_targets.append(target)
        return connected_targets

    def iscsi_active_connections(self):
        from lxml import etree
        proc = self._pipeopen('ctladm islist -x')
        xml = proc.communicate()[0]
        xml = etree.fromstring(xml)
        connections = xml.xpath('//connection')
        return len(connections)

    def call_backupd(self, args):
        ntries = 15
        sock = socket.socket(socket.AF_UNIX, socket.SOCK_STREAM)

        # Try for a while in case daemon is just starting
        while ntries > 0:
            try:
                sock.connect(BACKUP_SOCK)
                break
            except socket.error:
                ntries -= 1
                time.sleep(1)

        if ntries == 0:
            # Mark backup as failed at this point
            from freenasUI.system.models import Backup
            backup = Backup.objects.all().order_by('-id').first()
            backup.bak_failed = True
            backup.bak_status = 'Backup process died'
            backup.save()
            return {'status': 'ERROR'}

        sock.settimeout(5)
        f = sock.makefile(bufsize=0)

        try:
            f.write(json.dumps(args) + '\n')
            resp_json = f.readline()
            response = json.loads(resp_json)
        except (IOError, ValueError, socket.timeout):
            # Mark backup as failed at this point
            from freenasUI.system.models import Backup
            backup = Backup.objects.all().order_by('-id').first()
            backup.bak_failed = True
            backup.bak_status = 'Backup process died'
            backup.save()
            response = {'status': 'ERROR'}

        f.close()
        sock.close()
        return response

    def backup_db(self):
        from freenasUI.common.system import backup_database
        backup_database()

    def alua_enabled(self):
        if self.is_freenas() or not self.failover_licensed():
            return False
        ret = None
        from freenasUI.support.utils import fc_enabled
        if fc_enabled():
            return True
        from freenasUI.services.models import iSCSITargetGlobalConfiguration
        qs = iSCSITargetGlobalConfiguration.objects.all()
        if qs:
            return qs[0].iscsi_alua
        return False


def crypt_makeSalt():
    return '$6$' + ''.join(random.choice(string.ascii_uppercase + string.ascii_lowercase + string.digits + '.' + '/') for _ in range(16))


def usage():
    usage_str = """usage: %s action command
    Action is one of:
        start: start a command
        stop: stop a command
        restart: restart a command
        reload: reload a command (try reload; if unsuccessful do restart)
        change: notify change for a command (try self.reload; if unsuccessful do start)""" \
        % (os.path.basename(sys.argv[0]), )
    sys.exit(usage_str)

# When running as standard-alone script
if __name__ == '__main__':
    if len(sys.argv) < 2:
        usage()
    else:
        n = notifier()
        f = getattr(n, sys.argv[1], None)
        if f is None:
            sys.stderr.write("Unknown action: %s\n" % sys.argv[1])
            usage()
        res = f(*sys.argv[2:])
        if res is not None:
            print(res)<|MERGE_RESOLUTION|>--- conflicted
+++ resolved
@@ -2825,11 +2825,7 @@
 
             for e in iSCSITargetExtent.objects.filter(iscsi_target_extent_type='Disk'):
                 d = e.get_device()[5:]
-<<<<<<< HEAD
-                if d in diskd:
-=======
                 if d in disksd:
->>>>>>> d10e7b81
                     del disksd[d]
 
         return disksd
